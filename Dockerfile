FROM node:14

# Create app directory
WORKDIR /usr/src/app

<<<<<<< HEAD
# Clone FUXA repository
RUN git clone https://github.com/frangoteam/FUXA.git

# Change working directory to FUXA
=======
RUN git clone https://github.com/frangoteam/FUXA.git
>>>>>>> 3f3db4e8
WORKDIR /usr/src/app/FUXA

# Install server
WORKDIR /usr/src/app/FUXA/server
RUN npm install

# Workaround for sqlite3 https://stackoverflow.com/questions/71894884/sqlite3-err-dlopen-failed-version-glibc-2-29-not-found
RUN apt-get update && apt-get install -y sqlite3 libsqlite3-dev && \
    apt-get autoremove -yqq --purge && \
    apt-get clean  && \
    rm -rf /var/lib/apt/lists/*  && \
    npm install --build-from-source --sqlite=/usr/bin sqlite3

ADD . /usr/src/app/FUXA

WORKDIR /usr/src/app/FUXA/server
EXPOSE 1881
CMD [ "npm", "start" ]<|MERGE_RESOLUTION|>--- conflicted
+++ resolved
@@ -3,14 +3,10 @@
 # Create app directory
 WORKDIR /usr/src/app
 
-<<<<<<< HEAD
 # Clone FUXA repository
 RUN git clone https://github.com/frangoteam/FUXA.git
 
 # Change working directory to FUXA
-=======
-RUN git clone https://github.com/frangoteam/FUXA.git
->>>>>>> 3f3db4e8
 WORKDIR /usr/src/app/FUXA
 
 # Install server
