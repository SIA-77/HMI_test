FROM node:14-bullseye

RUN apt-get update && apt-get install -y dos2unix

# Change working directory
WORKDIR /usr/src/app

# Clone FUXA repository
RUN git clone https://github.com/frangoteam/FUXA.git

# Copy odbcinst.ini to /etc
RUN cp FUXA/odbc/odbcinst.ini /etc/odbcinst.ini

# Install build dependencies for node-odbc
RUN apt-get update && apt-get install -y build-essential unixodbc unixodbc-dev

# Convert the script to Unix format and make it executable
RUN dos2unix FUXA/odbc/install_odbc_drivers.sh && chmod +x FUXA/odbc/install_odbc_drivers.sh

# Execute the script
RUN FUXA/odbc/install_odbc_drivers.sh

# Clone node-odbc repository
RUN git clone https://github.com/markdirish/node-odbc.git

# Change working directory to node-odbc
WORKDIR /usr/src/app/node-odbc

# Install compatible versions of global npm packages
RUN npm install -g npm@7 && \
    npm install -g node-gyp@7 && \
    npm install -g node-addon-api@5 && \
    npm install -g @mapbox/node-pre-gyp@1

# Install dependencies and build node-odbc
RUN npm ci --production && \
    ./node_modules/.bin/node-pre-gyp rebuild --production && \
    ./node_modules/.bin/node-pre-gyp package

<<<<<<< HEAD
=======
# Build and install node-odbc
#RUN npm install

# Change working directory
WORKDIR /usr/src/app

# Clone FUXA repository
RUN git clone -b odbc https://github.com/frangoteam/FUXA.git

# Change working directory to FUXA
WORKDIR /usr/src/app/FUXA

>>>>>>> 27088e8f
# Install Fuxa server
WORKDIR /usr/src/app/FUXA/server
RUN npm install

# Workaround for sqlite3 https://stackoverflow.com/questions/71894884/sqlite3-err-dlopen-failed-version-glibc-2-29-not-found
RUN apt-get update && apt-get install -y sqlite3 libsqlite3-dev && \
    apt-get autoremove -yqq --purge && \
    apt-get clean  && \
    rm -rf /var/lib/apt/lists/*  && \
    npm install --build-from-source --sqlite=/usr/bin sqlite3

# Add project files
ADD . /usr/src/app/FUXA

# Set working directory
WORKDIR /usr/src/app/FUXA/server

# Expose port
EXPOSE 1881

# Start the server
CMD [ "npm", "start" ]<|MERGE_RESOLUTION|>--- conflicted
+++ resolved
@@ -37,8 +37,6 @@
     ./node_modules/.bin/node-pre-gyp rebuild --production && \
     ./node_modules/.bin/node-pre-gyp package
 
-<<<<<<< HEAD
-=======
 # Build and install node-odbc
 #RUN npm install
 
@@ -51,7 +49,6 @@
 # Change working directory to FUXA
 WORKDIR /usr/src/app/FUXA
 
->>>>>>> 27088e8f
 # Install Fuxa server
 WORKDIR /usr/src/app/FUXA/server
 RUN npm install
