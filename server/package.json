{
  "name": "fuxa-server",
<<<<<<< HEAD
  "version": "1.1.7-755",
=======
  "version": "1.1.7-792",
>>>>>>> e1671289
  "description": "Web-based Process Visualization (SCADA/HMI/Dashboard) software",
  "main": "main.js",
  "scripts": {
    "test": "echo \"Error: no test specified\" && exit 1",
    "start": "node main.js"
  },
  "author": "frangoteam <4frango@gmail.com>",
  "license": "MIT",
  "repository": {
    "type": "git",
    "url": "https://github.com/frangoteam/FUXA.git"
  },
  "dependencies": {
    "@influxdata/influxdb-client": "^1.25.0",
    "@types/socket.io": "^2.1.2",
    "app-root-path": "2.2.1",
    "async": "3.2.3",
    "axios": "0.21.4",
    "bcryptjs": "2.4.3",
    "bluebird": "3.7.2",
    "body-parser": "1.20.0",
    "express": "4.16.4",
    "express-rate-limit": "5.5.1",
    "fs-extra": "7.0.1",
    "ip": "1.1.5",
    "jsonwebtoken": "8.5.1",
    "live-plugin-manager": "0.15.1",
    "morgan": "1.10.0",
    "mqtt": "4.3.7",
    "node-bacnet": "^0.2.4",
    "node-opcua": "2.68.0",
    "node-snap7": "1.0.6",
    "nodemailer": "6.7.4",
    "nopt": "5.0.0",
    "pdfmake": "^0.2.5",
    "socket.io": "2.4.1",
    "sqlite3": "5.0.3",
    "winston": "3.7.2"
  },
  "devDependencies": {}
}<|MERGE_RESOLUTION|>--- conflicted
+++ resolved
@@ -1,10 +1,6 @@
 {
   "name": "fuxa-server",
-<<<<<<< HEAD
-  "version": "1.1.7-755",
-=======
   "version": "1.1.7-792",
->>>>>>> e1671289
   "description": "Web-based Process Visualization (SCADA/HMI/Dashboard) software",
   "main": "main.js",
   "scripts": {
