{
  "name": "fuxa-server",
<<<<<<< HEAD
  "version": "1.1.5-676",
=======
  "version": "1.1.5-672",
>>>>>>> 9f105c59
  "description": "Web-based Process Visualization (SCADA/HMI/Dashboard) software",
  "main": "main.js",
  "scripts": {
    "test": "echo \"Error: no test specified\" && exit 1",
    "start": "node main.js"
  },
  "author": "frangoteam <4frango@gmail.com>",
  "license": "MIT",
  "repository": {
    "type": "git",
    "url": "https://github.com/frangoteam/FUXA.git"
  },
  "dependencies": {
    "@inmation/inmation-api-client": "^1.7.11",
    "@types/socket.io": "^2.1.2",
    "app-root-path": "^2.1.0",
    "async": "^2.6.2",
    "axios": "^0.21.2",
    "bcryptjs": "^2.4.3",
    "bluebird": "^3.5.3",
    "body-parser": "^1.18.3",
    "express": "4.16.4",
    "express-rate-limit": "^5.5.0",
    "fs-extra": "^7.0.1",
    "ip": "^1.1.5",
    "jsonwebtoken": "^8.5.1",
    "live-plugin-manager": "^0.15.1",
    "morgan": "^1.9.1",
    "mqtt": "^4.2.6",
    "node-bacnet": "^0.2.4",
    "node-opcua": "^2.28.3",
    "node-snap7": "^1.0.1",
    "nodemailer": "^6.7.2",
    "nopt": "5.0.0",
    "socket.io": "^2.2.0",
    "sqlite3": "5.0.0",
    "winston": "^3.2.1"
  },
  "devDependencies": {}
}<|MERGE_RESOLUTION|>--- conflicted
+++ resolved
@@ -1,10 +1,6 @@
 {
   "name": "fuxa-server",
-<<<<<<< HEAD
-  "version": "1.1.5-676",
-=======
-  "version": "1.1.5-672",
->>>>>>> 9f105c59
+  "version": "1.1.5-679",
   "description": "Web-based Process Visualization (SCADA/HMI/Dashboard) software",
   "main": "main.js",
   "scripts": {
