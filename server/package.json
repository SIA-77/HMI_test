--- conflicted
+++ resolved
@@ -1,10 +1,6 @@
 {
   "name": "fuxa-server",
-<<<<<<< HEAD
-  "version": "1.1.7-746",
-=======
   "version": "1.1.7-752",
->>>>>>> 68830896
   "description": "Web-based Process Visualization (SCADA/HMI/Dashboard) software",
   "main": "main.js",
   "scripts": {
