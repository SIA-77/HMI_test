--- conflicted
+++ resolved
@@ -1,8 +1,4 @@
 'use strict';
-<<<<<<< HEAD
-const numeral = require('numeral');
-=======
->>>>>>> 075bde05
 
 module.exports = {
 
@@ -22,11 +18,7 @@
     tagValueCompose: function (value, tag) {
         if (value && tag && tag.format) {
             try {
-<<<<<<< HEAD
-                value = numeral(value).format(tag.format);
-=======
                 value = +parseFloat(value).toFixed(tag.format);
->>>>>>> 075bde05
             } catch (err) { 
                 console.error(err);
             }
