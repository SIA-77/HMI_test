--- conflicted
+++ resolved
@@ -581,37 +581,20 @@
             } else if (memoryAddress === ModbusMemoryAddress.InputRegisters) {          // Input Registers (Read  300001-365536)
                 reject();
             } else if (memoryAddress === ModbusMemoryAddress.HoldingRegisters) {        // Holding Registers (Read/Write  400001-465535)
-<<<<<<< HEAD
-                if (data.property.options) {
-                    client.writeRegister(start, value).then(res => {        // FC6 "Preset Single Register"
-                        resolve();
-                    }, reason => {
-                        console.error(reason);
-                        reject(reason);
-                    });
-                } else {                                                       // FC16 "Preset Multiple Registers"
+                if (value.length > 1){
                     client.writeRegisters(start, value).then(res => {
                         resolve();
                     }, reason => {
                         console.error(reason);
                         reject(reason);
                     });
-=======
-                if (value.length > 1){
-                client.writeRegisters(start, value).then(res => {
-                    resolve();
-                }, reason => {
-                    console.error(reason);
-                    reject(reason);
-                });
-                } else {
-                client.writeRegister(start, value).then(res => {
-                    resolve();
-                }, reason => {
-                    console.error(reason);
-                    reject(reason);
-                });
->>>>>>> 70d837a6
+                    } else {
+                    client.writeRegister(start, value).then(res => {
+                        resolve();
+                    }, reason => {
+                        console.error(reason);
+                        reject(reason);
+                    });
                 }
             } else {
                 reject();
