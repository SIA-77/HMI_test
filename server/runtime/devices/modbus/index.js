/**
 * 'modbus': modbus wrapper to communicate with PLC throw RTU/TCP
 */

'use strict';
var ModbusRTU;
const datatypes = require('./datatypes');
const utils = require('../../utils');
const deviceUtils = require('../device-utils');
const net = require("net");
const TOKEN_LIMIT = 100;
const Mutex = require("async-mutex").Mutex;

function MODBUSclient(_data, _logger, _events, _runtime) {
    var memory = {};                        // Loaded Signal grouped by memory { memory index, start, size, ... }
    var data = JSON.parse(JSON.stringify(_data));                   // Current Device data { id, name, tags, enabled, ... }
    var logger = _logger;
    var client = new ModbusRTU();       // Client Modbus (Master)
    var working = false;                // Working flag to manage overloading polling and connection
    var events = _events;               // Events to commit change to runtime
    var lastStatus = '';                // Last Device status
    var varsValue = [];                 // Signale to send to frontend { id, type, value }
    var memItemsMap = {};               // Mapped Signale name with MemoryItem to find for set value
    var mixItemsMap = {};               // Map the fragmented Signale { key = start address, value = MemoryItems }
    var overloading = 0;                // Overloading counter to mange the break connection
    var lastTimestampValue;             // Last Timestamp of asked values
    var type;
    var runtime = _runtime;             // Access runtime config such as scripts

    /**
     * initialize the modubus type
     */
    this.init = function (_type) {
        type = _type;
    }

    /**
     * Connect to PLC
     * Emit connection status to clients, clear all Tags values
     */
    this.connect = function () {
        return new Promise(function (resolve, reject) {
            if (data.property && data.property.address && (type === ModbusTypes.TCP ||
                (type === ModbusTypes.RTU && data.property.baudrate && data.property.databits && data.property.stopbits && data.property.parity))) {
                try {
                    if (!client.isOpen && _checkWorking(true)) {
                        logger.info(`'${data.name}' try to connect ${data.property.address}`, true);
                        _connect(function (err) {
                            if (err) {
                                logger.error(`'${data.name}' connect failed! ${err}`);
                                _emitStatus('connect-error');
                                _clearVarsValue();
                                reject();
                            } else {
                                if (data.property.slaveid) {
                                    // set the client's unit id
                                    client.setID(parseInt(data.property.slaveid));
                                }
                                // set a timout for requests default is null (no timeout)
                                client.setTimeout(2000);
                                logger.info(`'${data.name}' connected!`, true);
                                _emitStatus('connect-ok');
                                resolve();
                            }
                            _checkWorking(false);
                        });
                    } else {
                        reject();
                        _emitStatus('connect-error');
                    }
                } catch (err) {
                    logger.error(`'${data.name}' try to connect error! ${err}`);
                    _checkWorking(false);
                    _emitStatus('connect-error');
                    _clearVarsValue();
                    reject();
                }
            } else {
                logger.error(`'${data.name}' missing connection data!`);
                _emitStatus('connect-failed');
                _clearVarsValue();
                reject();
            }
        });
    }

    /**
     * Disconnect the PLC
     * Emit connection status to clients, clear all Tags values
     */
    this.disconnect = function () {
        return new Promise(function (resolve, reject) {
            _checkWorking(false);
            if (!client.isOpen) {
                _emitStatus('connect-off');
                _clearVarsValue();
                resolve(true);
            } else {
                client.close(function (result) {
                    if (result) {
                        logger.error(`'${data.name}' try to disconnect failed!`);
                    } else {
                        logger.info(`'${data.name}' disconnected!`, true);
                    }
                    _emitStatus('connect-off');
                    _clearVarsValue();
                    resolve(result);
                });
            }
        });
    }

    /**
     * Read values in polling mode
     * Update the tags values list, save in DAQ if value changed or in interval and emit values to clients
     */
    this.polling = async function () {
        let socketRelease;
        try {
            if (data.property.socketReuse && data.property.socketSerial && runtime.socketMutex.has(data.property.address)) {
                socketRelease = await runtime.socketMutex.get(data.property.address).acquire();
            }
            await this._polling()
        } catch (err) {
            logger.error(`'${data.name}' _readMemory error! ${err}`);
        } finally {
            if (socketRelease != null) {
                socketRelease()
            }
        }
    }
     this._polling = async function () {
        if (_checkWorking(true)) {
            var readVarsfnc = [];
                if (!data.property.options) {
                    for (var memaddr in memory) {
                        var tokenizedAddress = parseAddress(memaddr);
                        try {
                            readVarsfnc.push(await _readMemory(parseInt(tokenizedAddress.address), memory[memaddr].Start, memory[memaddr].MaxSize, Object.values(memory[memaddr].Items)));
                            readVarsfnc.push(await delay(data.property.delay || 10));
                        } catch (err) {
                            logger.error(`'${data.name}' _readMemory error! ${err}`);
                        }
                    }
                } else {
                    for (var memaddr in mixItemsMap) {
                        try {
                            readVarsfnc.push(await _readMemory(getMemoryAddress(parseInt(memaddr), false), mixItemsMap[memaddr].Start, mixItemsMap[memaddr].MaxSize, Object.values(mixItemsMap[memaddr].Items)));
                            readVarsfnc.push(await delay(data.property.delay || 10));
                        } catch (err) {
                            logger.error(`'${data.name}' _readMemory error! ${err}`);
                        }
                    }
                }
                // _checkWorking(false);
                try {
                    const result = await Promise.all(readVarsfnc);

                    _checkWorking(false);
                    if (result.length) {
                        let varsValueChanged = await _updateVarsValue(result);
                        lastTimestampValue = new Date().getTime();
                        _emitValues(varsValue);
                        if (this.addDaq && !utils.isEmptyObject(varsValueChanged)) {
                            this.addDaq(varsValueChanged, data.name, data.id);
                        }
                    } else {
                        // console.error('then error');
                    }
                    if (lastStatus !== 'connect-ok') {
                        _emitStatus('connect-ok');
                    }
                } catch (reason) {
                    if (reason) {
                        if (reason.stack) {
                            logger.error(`'${data.name}' _readVars error! ${reason.stack}`);
                        } else if (reason.message) {
                            logger.error(`'${data.name}' _readVars error! ${reason.message}`);
                        }
                    } else {
                        logger.error(`'${data.name}' _readVars error! ${reason}`);
                    }
                    _checkWorking(false);
                }
        } else {
            _emitStatus('connect-busy');
        }
    }

    /**
     * Load Tags attribute to read with polling
     */
    this.load = function (_data) {
        data = JSON.parse(JSON.stringify(_data));
        memory = {};
        varsValue = [];
        // memItemsMap = {};
        mixItemsMap = {};   // Map the fragmented tag { key = start address, value = MemoryItems }
        var stepsMap = {};  // Map the tag start address and size { key = start address, value = signal size and offset }
        var count = 0;
        for (var id in data.tags) {
            try {
                var offset = parseInt(data.tags[id].address) - 1;   // because settings address from 1 to 65536 but communication start from 0
                var token = Math.trunc(offset / TOKEN_LIMIT);
                var memaddr = formatAddress(data.tags[id].memaddress, token);
                if (!memory[memaddr]) {
                    memory[memaddr] = new MemoryItems();
                }
                if (!memory[memaddr].Items[offset]) {
                    memory[memaddr].Items[offset] = new MemoryItem(data.tags[id].type, offset);
                }
                memory[memaddr].Items[offset].Tags.push(data.tags[id]); // because you can have multiple tags at the same DB address

                if (offset < memory[memaddr].Start) {
                    if (memory[memaddr].Start != 65536) {
                        memory[memaddr].MaxSize += memory[memaddr].Start - offset;
                        memory[memaddr].Start = offset;
                    } else {
                        memory[memaddr].MaxSize = datatypes[data.tags[id].type].WordLen;
                        memory[memaddr].Start = offset;
                    }
                } else {
                    var len = offset + datatypes[data.tags[id].type].WordLen - memory[memaddr].Start;
                    if (memory[memaddr].MaxSize < len) {
                        memory[memaddr].MaxSize = len;
                    }
                }
                memItemsMap[id] = memory[memaddr].Items[offset];
                memItemsMap[id].format = data.tags[id].format;
                stepsMap[parseInt(data.tags[id].memaddress) + offset] = {
                    size: datatypes[data.tags[id].type].WordLen,
                    offset: offset
                };
            } catch (err) {
                logger.error(`'${data.name}' load error! ${err}`);
            }
        }
        // for fragmented
        let lastStart = -1;             // last start address
        let lastMemAdr = -1;
        let nextAdr = -1;
        Object.keys(stepsMap).sort((a, b) => {
            return a - b;
        }).forEach(function (key) {
            try {
                var adr = parseInt(key);        // tag address
                let lastAdrSize = adr + stepsMap[key].size;
                let offset = stepsMap[key].offset;
                if (nextAdr < adr) {
                    // to fragment then new range
                    lastStart = adr;
                    let mits = new MemoryItems();
                    mits.Start = lastStart - getMemoryAddress(lastStart, false);
                    mits.MaxSize = lastAdrSize - lastStart;
                    var token = Math.trunc(offset / TOKEN_LIMIT);
                    lastMemAdr = getMemoryAddress(lastStart, true, token);
                    mits.Items = getMemoryItems(memory[lastMemAdr].Items, mits.Start, mits.MaxSize);
                    mixItemsMap[lastStart] = mits;
                } else if (mixItemsMap[lastStart]) {
                    // to attach of exist range
                    mixItemsMap[lastStart].MaxSize = lastAdrSize - lastStart;
                    mixItemsMap[lastStart].Items = getMemoryItems(memory[lastMemAdr].Items, mixItemsMap[lastStart].Start, mixItemsMap[lastStart].MaxSize);
                }
                nextAdr = 1 + adr + stepsMap[key].size;
            } catch (err) {
                logger.error(`'${data.name}' load error! ${err}`);
            }
        });
        logger.info(`'${data.name}' data loaded (${count})`, true);
    }

    /**
     * Return Tags values array { id: <name>, value: <value>, type: <type> }
     */
    this.getValues = function () {
        return varsValue;
    }

    /**
     * Return Tag value { id: <name>, value: <value>, ts: <lastTimestampValue> }
     */
    this.getValue = function (id) {
        if (varsValue[id]) {
            return {id: id, value: varsValue[id].value, ts: lastTimestampValue};
        }
        return null;
    }

    /**
     * Return connection status 'connect-off', 'connect-ok', 'connect-error'
     */
    this.getStatus = function () {
        return lastStatus;
    }

    /**
     * Return Tag property
     */
    this.getTagProperty = function (id) {
        if (memItemsMap[id]) {
            return {id: id, name: id, type: memItemsMap[id].type, format: memItemsMap[id].format};
        } else {
            return null;
        }
    }

    /**
     * Set the Tag value
     * Read the current Tag object, write the value in object and send to SPS
     */
    this.setValue = async function (sigid, value) {
        if (data.tags[sigid]) {
            var memaddr = data.tags[sigid].memaddress;
            var offset = parseInt(data.tags[sigid].address) - 1;   // because settings address from 1 to 65536 but communication start from 0
            value = await deviceUtils.tagRawCalculator(value, data.tags[sigid]);

            const divVal = convertValue(value, data.tags[sigid].divisor, true);
            var val;
            if (data.tags[sigid].scaleWriteFunction) {
                let parameters = [
                    {name: 'value', type: 'value', value: divVal}
                ];
                if (data.tags[sigid].scaleWriteParams) {
                    const extraParamsWithValues = JSON.parse(data.tags[sigid].scaleWriteParams);
                    parameters = [...parameters, ...extraParamsWithValues];

                }
                const script = {
                    id: data.tags[sigid].scaleWriteFunction,
                    name: null,
                    parameters
                };
                try {
                    const bufVal = await runtime.scriptsMgr.runScript(script);
<<<<<<< HEAD
                    if ((bufVal.length % 2) !== 0) {
                        logger.error(`'${data.tags[sigid].name}' setValue script error, returned buffer invalid must be mod 2`);
                        return false;
                    }
                    val = [];
                    for (let i = 0; i < bufVal.length;) {
                        val.push(bufVal.readUInt16BE(i));
                        i = i + 2;
=======
                    if (Array.isArray(bufVal)) {
                        if ((bufVal.length % 2) !== 0 ) {
                            logger.error(`'${data.tags[sigid].name}' setValue script error, returned buffer invalid must be mod 2`);
                            return false;
                        }
                        val = [];
                        for (let i = 0; i < bufVal.length;) {
                            val.push(bufVal.readUInt16BE(i));
                            i = i + 2;
                        }
                    } else {
                        val = bufVal;
>>>>>>> dd9d6b7d
                    }
                } catch (error) {
                    logger.error(`'${data.tags[sigid].name}' setValue script error! ${error.toString()}`);
                    return false;
                }

            } else {
                val = datatypes[data.tags[sigid].type].formatter(divVal);
            }

            if (type === ModbusTypes.RTU) {
                const start = Date.now();
                let now = start;
                while ((now - start) < 3000 && working) {  // wait max 3 seconds
                    now = Date.now();
                    await delay(20);
                }
                _checkWorking(true);
            }
            let socketRelease;
            try {
                if (type === ModbusTypes.TCP && data.property.socketReuse
                    && data.property.socketSerial
                    && runtime.socketMutex.has(data.property.address)) {
                    socketRelease = await runtime.socketMutex.get(data.property.address).acquire();
                }
                await _writeMemory(parseInt(memaddr), offset, val).then(result => {
                    logger.info(`'${data.name}' setValue(${sigid}, ${value})`, true, true);
                }, reason => {
                    if (reason && reason.stack) {
                        logger.error(`'${data.name}' _writeMemory error! ${reason.stack}`);
                    } else {
                        logger.error(`'${data.name}' _writeMemory error! ${reason}`);
                    }
                });
                if (type === ModbusTypes.RTU) {
                    _checkWorking(false);
                }
            } catch (err) {
                console.log(err);
            } finally {
                if (socketRelease != null) {
                    socketRelease();
                }
            }
            return true;
        } else {
            logger.error(`'${data.name}' setValue(${sigid}, ${value}) Tag not found`, true, true);
        }
        return false;
    }

    /**
     * Return if PLC is connected
     * Don't work if PLC will disconnect
     */
    this.isConnected = function () {
        return client.isOpen;
    }

    /**
     * Bind the DAQ store function
     */
    this.bindAddDaq = function (fnc) {
        this.addDaq = fnc;                         // Add the DAQ value to db history
    }

    this.addDaq = null;

    /**
     * Return the timestamp of last read tag operation on polling
     * @returns
     */
    this.lastReadTimestamp = () => {
        return lastTimestampValue;
    }

    /**
     * Return the Daq settings of Tag
     * @returns
     */
    this.getTagDaqSettings = (tagId) => {
        return data.tags[tagId] ? data.tags[tagId].daq : null;
    }

    /**
     * Set Daq settings of Tag
     * @returns
     */
    this.setTagDaqSettings = (tagId, settings) => {
        if (data.tags[tagId]) {
            utils.mergeObjectsValues(data.tags[tagId].daq, settings);
        }
    }

    /**
     * Connect with RTU or TCP
     */
    var _connect = function (callback) {
        try {
            if (type === ModbusTypes.RTU) {
                const rtuOptions = {
                    baudRate: parseInt(data.property.baudrate),
                    dataBits: parseInt(data.property.databits),
                    stopBits: parseFloat(data.property.stopbits),
                    parity: data.property.parity.toLowerCase()
                }
                if (data.property.connectionOption === ModbusOptionType.RTUBufferedPort) {
                    client.connectRTUBuffered(data.property.address, rtuOptions, callback);
                } else if (data.property.connectionOption === ModbusOptionType.AsciiPort) {
                    client.connectAsciiSerial(data.property.address, rtuOptions, callback);
                } else {
                    client.connectRTU(data.property.address, rtuOptions, callback);
                }
            } else if (type === ModbusTypes.TCP) {
                var port = 502;
                var addr = data.property.address;
                if (data.property.address.indexOf(':') !== -1) {
                    addr = data.property.address.substring(0, data.property.address.indexOf(':'));
                    var temp = data.property.address.substring(data.property.address.indexOf(':') + 1);
                    port = parseInt(temp);
                }
                //reuse socket
                if (data.property.socketReuse) {
                    var socket;
                    if (runtime.socketPool.has(data.property.address)) {
                        socket = runtime.socketPool.get(data.property.address);
                    } else {
                        socket = new net.Socket();
                        runtime.socketPool.set(data.property.address, socket);
                        //init read mutex
                        if (data.property.socketSerial) {
                            runtime.socketMutex.set(data.property.address, new Mutex())
                        }
                    }
                    var openFlag = socket.readyState === "opening" || socket.readyState === "open";
                    if (!openFlag) {
                        socket.connect({
                            // Default options
                            ...{
                                host: addr,
                                port: port
                            },
                        });
                    }
                }
                if (data.property.connectionOption === ModbusOptionType.UdpPort) {
                    client.connectUDP(addr, {port: port}, callback);
                } else if (data.property.connectionOption === ModbusOptionType.TcpRTUBufferedPort) {
                    if (data.property.socketReuse) {
                        client.linkTcpRTUBuffered(runtime.socketPool.get(data.property.address), callback);
                    } else {
                        client.connectTcpRTUBuffered(addr, {port: port}, callback);
                    }
                } else if (data.property.connectionOption === ModbusOptionType.TelnetPort) {
                    if (data.property.socketReuse) {
                        client.linkTelnet(runtime.socketPool.get(data.property.address), callback);
                    } else {
                        client.connectTelnet(addr, {port: port}, callback);
                    }
                } else {
                    //reuse socket
                    if (data.property.socketReuse) {
                        client.linkTCP(runtime.socketPool.get(data.property.address), callback);
                    } else {
                        client.connectTCP(addr, {port: port}, callback);
                    }
                }
            }
        } catch (err) {
            callback(err);
        }
    }

    /**
     * Read a Memory from modbus and parse the result
     * @param {int} memoryAddress - The memory address to read
     * @param {int} start - Position of the first variable
     * @param {int} size - Length of the variables to read (the last address)
     * @param {array} vars - Array of Var objects
     * @returns {Promise} - Resolves to the vars array with populate *value* property
     */
    var _readMemory = function (memoryAddress, start, size, vars) {
        return new Promise((resolve, reject) => {
            if (vars.length === 0) return resolve([]);
            // define read function
            if (memoryAddress === ModbusMemoryAddress.CoilStatus) {                      // Coil Status (Read/Write 000001-065536)
                client.readCoils(start, size).then(res => {
                    if (res.data) {
                        vars.map(v => {
                            let bitoffset = Math.trunc((v.offset - start) / 8);
                            let bit = (v.offset - start) % 8;
                            let value = datatypes[v.type].parser(res.buffer, bitoffset, bit);
                            v.changed = value !== v.rawValue;
                            v.rawValue = value;
                        });
                    }
                    resolve(vars);
                }, reason => {
                    reject(reason);
                });
            } else if (memoryAddress === ModbusMemoryAddress.DigitalInputs) {          // Digital Inputs (Read 100001-165536)
                client.readDiscreteInputs(start, size).then(res => {
                    if (res.data) {
                        vars.map(v => {
                            let bitoffset = Math.trunc((v.offset - start) / 8);
                            let bit = (v.offset - start) % 8;
                            let value = datatypes[v.type].parser(res.buffer, bitoffset, bit);
                            v.changed = value !== v.rawValue;
                            v.rawValue = value;
                        });
                    }
                    resolve(vars);
                }, reason => {
                    reject(reason);
                });
            } else if (memoryAddress === ModbusMemoryAddress.InputRegisters) {          // Input Registers (Read  300001-365536)
                client.readInputRegisters(start, size).then(res => {
                    if (res.data) {
                        vars.map(v => {
                            try {
                                let byteoffset = (v.offset - start) * 2;
                                let buffer = Buffer.from(res.buffer.slice(byteoffset, byteoffset + datatypes[v.type].bytes))
                                let value = datatypes[v.type].parser(buffer);
                                v.changed = value !== v.rawValue;
                                v.rawValue = value;
                            } catch (err) {
                                console.error(err);
                            }
                        });
                    }
                    resolve(vars);
                }, reason => {
                    reject(reason);
                });
            } else if (memoryAddress === ModbusMemoryAddress.HoldingRegisters) {          // Holding Registers (Read/Write  400001-465535)
                client.readHoldingRegisters(start, size).then(res => {
                    if (res.data) {
                        vars.map(v => {
                            let byteoffset = (v.offset - start) * 2;
                            let buffer = Buffer.from(res.buffer.slice(byteoffset, byteoffset + datatypes[v.type].bytes))
                            let value = datatypes[v.type].parser(buffer);
                            v.changed = value !== v.rawValue;
                            v.rawValue = value;
                        });
                    }
                    resolve(vars);
                }, reason => {
                    console.error(reason);
                    reject(reason);
                });
            } else {
                reject();
            }
        });
    }

    /**
     * Write value to modbus
     * @param {*} memoryAddress
     * @param {*} start
     * @param {*} value
     */
    var _writeMemory = function (memoryAddress, start, value) {
        return new Promise((resolve, reject) => {
            if (memoryAddress === ModbusMemoryAddress.CoilStatus) {                      // Coil Status (Read/Write 000001-065536)
                client.writeCoil(start, value).then(res => {
                    resolve();
                }, reason => {
                    console.error(reason);
                    reject(reason);
                });
            } else if (memoryAddress === ModbusMemoryAddress.DigitalInputs) {           // Digital Inputs (Read 100001-165536)
                reject();
            } else if (memoryAddress === ModbusMemoryAddress.InputRegisters) {          // Input Registers (Read  300001-365536)
                reject();
            } else if (memoryAddress === ModbusMemoryAddress.HoldingRegisters) {        // Holding Registers (Read/Write  400001-465535)
                if (value.length > 2) {
                    client.writeRegisters(start, value).then(res => {
                        resolve();
                    }, reason => {
                        console.error(reason);
                        reject(reason);
                    });
                } else {
                    client.writeRegister(start, value).then(res => {
                        resolve();
                    }, reason => {
                        console.error(reason);
                        reject(reason);
                    });
                }
            } else {
                reject();
            }
        });
    }

    /**
     * Clear the Tags values by setting to null
     * Emit to clients
     */
    var _clearVarsValue = function () {
        for (var id in varsValue) {
            varsValue[id].value = null;
        }
        for (var id in memItemsMap) {
            memItemsMap[id].value = null;
        }
        _emitValues(varsValue);
    }

    /**
     * Update the Tags values read
     * @param {*} vars
     */
    var _updateVarsValue = async (vars) => {
        var someval = false;
        var tempTags = {};
        for (var vid in vars) {
            let items = vars[vid];
            for (var itemidx in items) {
                const changed = items[itemidx].changed;
                if (items[itemidx] instanceof MemoryItem) {
                    let type = items[itemidx].type;
                    let rawValue = items[itemidx].rawValue;
                    let tags = items[itemidx].Tags;
                    tags.forEach(tag => {
                        tempTags[tag.id] = {
                            id: tag.id,
                            rawValue: convertValue(rawValue, tag.divisor),
                            type: type,
                            daq: tag.daq,
                            changed: changed,
                            tagref: tag
                        };
                        someval = true;
                    });
                } else {
                    tempTags[items[itemidx].id] = {
                        id: items[itemidx].id,
                        rawValue: items[itemidx].rawValue,
                        type: items[itemidx].type,
                        daq: items[itemidx].daq,
                        changed: changed,
                        tagref: items[itemidx]
                    };
                    someval = true;
                }
            }
        }
        if (someval) {
            const timestamp = new Date().getTime();
            var result = {};
            for (var id in tempTags) {
                if (!utils.isNullOrUndefined(tempTags[id].rawValue)) {
                    tempTags[id].value = await deviceUtils.tagValueCompose(tempTags[id].rawValue, varsValue[id] ? varsValue[id].value : null, tempTags[id].tagref, runtime);
                    tempTags[id].timestamp = timestamp;
                    if (this.addDaq && deviceUtils.tagDaqToSave(tempTags[id], timestamp)) {
                        result[id] = tempTags[id];
                    }
                }
                varsValue[id] = tempTags[id];
                varsValue[id].changed = false;
            }
            return result;
        }
        return null;
    }

    /**
     * Emit the PLC Tags values array { id: <name>, value: <value>, type: <type> }
     * @param {*} values
     */
    var _emitValues = function (values) {
        events.emit('device-value:changed', {id: data.id, values: values});
    }

    /**
     * Emit the PLC connection status
     * @param {*} status
     */
    var _emitStatus = function (status) {
        lastStatus = status;
        events.emit('device-status:changed', {id: data.id, status: status});
    }

    /**
     * Used to manage the async connection and polling automation (that not overloading)
     * @param {*} check
     */
    var _checkWorking = function (check) {
        if (check && working) {
            overloading++;
            // !The driver don't give the break connection
            if (overloading >= 3) {
                if (type !== ModbusTypes.RTU) {
                    logger.warn(`'${data.name}' working (connection || polling) overload! ${overloading}`);
                }
                client.close();
            } else {
                return false;
            }
        }
        working = check;
        overloading = 0;
        return true;
    }

    const formatAddress = function (address, token) {
        return token + '-' + address;
    }
    const parseAddress = function (address) {
        return {token: address.split('-')[0], address: address.split('-')[1]};
    }
    const getMemoryAddress = function (address, askey, token) {
        if (address < ModbusMemoryAddress.DigitalInputs) {
            if (askey) {
                return formatAddress('000000', token);
            }
            return ModbusMemoryAddress.CoilStatus;
        } else if (address < ModbusMemoryAddress.InputRegisters) {
            if (askey) {
                return formatAddress(ModbusMemoryAddress.DigitalInputs, token);
            }
            return ModbusMemoryAddress.DigitalInputs;
        } else if (address < ModbusMemoryAddress.HoldingRegisters) {
            if (askey) {
                return formatAddress(ModbusMemoryAddress.InputRegisters, token);
            }
            return ModbusMemoryAddress.InputRegisters;
        } else {
            if (askey) {
                return formatAddress(ModbusMemoryAddress.HoldingRegisters, token);
            }
            return ModbusMemoryAddress.HoldingRegisters;
        }
    }
    const convertValue = function (value, divisor, tosrc = false) {
        try {
            if (divisor && parseFloat(divisor)) {
                if (tosrc) {
                    return value * parseFloat(divisor);
                } else {
                    return value / parseFloat(divisor);
                }
            }
        } catch (err) {
            console.error(err);
        }
        return value;
    }

    /**
     * Return the Items that are wit address and size in the range start, size
     * @param {*} items
     * @param {*} start
     * @param {*} size
     * @returns
     */
    const getMemoryItems = function (items, start, size) {
        let result = {};
        for (var itemidx in items) {
            if (items[itemidx].offset >= start && items[itemidx].offset < start + size) {
                result[itemidx] = items[itemidx];
            }
        }
        return result;
    }
    const delay = ms => {
        return new Promise(resolve => setTimeout(resolve, ms))
    };
}

const ModbusTypes = {RTU: 0, TCP: 1};
const ModbusMemoryAddress = {CoilStatus: 0, DigitalInputs: 100000, InputRegisters: 300000, HoldingRegisters: 400000};
const ModbusOptionType = {
    SerialPort: 'SerialPort',
    RTUBufferedPort: 'RTUBufferedPort',
    AsciiPort: 'AsciiPort',
    TcpPort: 'TcpPort',
    UdpPort: 'UdpPort',
    TcpRTUBufferedPort: 'TcpRTUBufferedPort',
    TelnetPort: 'TelnetPort'
}

module.exports = {
    init: function (settings) {
        // deviceCloseTimeout = settings.deviceCloseTimeout || 15000;
    },
    create: function (data, logger, events, manager, runtime) {
        try {
            ModbusRTU = require('modbus-serial');
        } catch {
        }
        if (!ModbusRTU && manager) {
            try {
                ModbusRTU = manager.require('modbus-serial');
            } catch {
            }
        }
        if (!ModbusRTU) return null;
        return new MODBUSclient(data, logger, events, runtime);
    },
    ModbusTypes: ModbusTypes
}

function MemoryItem(type, offset) {
    this.offset = offset;
    this.type = type;
    this.bit = -1;
    this.Tags = [];
}

function MemoryItems() {
    this.Start = 65536;
    this.MaxSize = 0;
    this.Items = {};
}<|MERGE_RESOLUTION|>--- conflicted
+++ resolved
@@ -41,9 +41,9 @@
     this.connect = function () {
         return new Promise(function (resolve, reject) {
             if (data.property && data.property.address && (type === ModbusTypes.TCP ||
-                (type === ModbusTypes.RTU && data.property.baudrate && data.property.databits && data.property.stopbits && data.property.parity))) {
+                    (type === ModbusTypes.RTU && data.property.baudrate && data.property.databits && data.property.stopbits && data.property.parity))) {
                 try {
-                    if (!client.isOpen && _checkWorking(true)) {
+                    if (!client.isOpen  && _checkWorking(true)) {
                         logger.info(`'${data.name}' try to connect ${data.property.address}`, true);
                         _connect(function (err) {
                             if (err) {
@@ -132,56 +132,56 @@
      this._polling = async function () {
         if (_checkWorking(true)) {
             var readVarsfnc = [];
-                if (!data.property.options) {
-                    for (var memaddr in memory) {
-                        var tokenizedAddress = parseAddress(memaddr);
-                        try {
-                            readVarsfnc.push(await _readMemory(parseInt(tokenizedAddress.address), memory[memaddr].Start, memory[memaddr].MaxSize, Object.values(memory[memaddr].Items)));
-                            readVarsfnc.push(await delay(data.property.delay || 10));
-                        } catch (err) {
-                            logger.error(`'${data.name}' _readMemory error! ${err}`);
-                        }
+            if (!data.property.options) {
+                for (var memaddr in memory) {
+                    var tokenizedAddress = parseAddress(memaddr);
+                    try {
+                        readVarsfnc.push(await _readMemory(parseInt(tokenizedAddress.address), memory[memaddr].Start, memory[memaddr].MaxSize, Object.values(memory[memaddr].Items)));
+                        readVarsfnc.push(await delay(data.property.delay || 10));
+                    } catch (err) {
+                        logger.error(`'${data.name}' _readMemory error! ${err}`);
+                    }
+                }
+            } else {
+                for (var memaddr in mixItemsMap) {
+                    try {
+                        readVarsfnc.push(await _readMemory(getMemoryAddress(parseInt(memaddr), false), mixItemsMap[memaddr].Start, mixItemsMap[memaddr].MaxSize, Object.values(mixItemsMap[memaddr].Items)));
+                        readVarsfnc.push(await delay(data.property.delay || 10));
+                    } catch (err) {
+                        logger.error(`'${data.name}' _readMemory error! ${err}`);
+                    }
+                }
+            }
+            // _checkWorking(false);
+            try{
+                const result = await Promise.all(readVarsfnc);
+
+                _checkWorking(false);
+                if (result.length) {
+                    let varsValueChanged = await _updateVarsValue(result);
+                    lastTimestampValue = new Date().getTime();
+                    _emitValues(varsValue);
+                    if (this.addDaq && !utils.isEmptyObject(varsValueChanged)) {
+                        this.addDaq(varsValueChanged, data.name, data.id);
                     }
                 } else {
-                    for (var memaddr in mixItemsMap) {
-                        try {
-                            readVarsfnc.push(await _readMemory(getMemoryAddress(parseInt(memaddr), false), mixItemsMap[memaddr].Start, mixItemsMap[memaddr].MaxSize, Object.values(mixItemsMap[memaddr].Items)));
-                            readVarsfnc.push(await delay(data.property.delay || 10));
-                        } catch (err) {
-                            logger.error(`'${data.name}' _readMemory error! ${err}`);
-                        }
-                    }
-                }
-                // _checkWorking(false);
-                try {
-                    const result = await Promise.all(readVarsfnc);
-
-                    _checkWorking(false);
-                    if (result.length) {
-                        let varsValueChanged = await _updateVarsValue(result);
-                        lastTimestampValue = new Date().getTime();
-                        _emitValues(varsValue);
-                        if (this.addDaq && !utils.isEmptyObject(varsValueChanged)) {
-                            this.addDaq(varsValueChanged, data.name, data.id);
-                        }
-                    } else {
-                        // console.error('then error');
-                    }
-                    if (lastStatus !== 'connect-ok') {
-                        _emitStatus('connect-ok');
-                    }
-                } catch (reason) {
-                    if (reason) {
-                        if (reason.stack) {
-                            logger.error(`'${data.name}' _readVars error! ${reason.stack}`);
-                        } else if (reason.message) {
-                            logger.error(`'${data.name}' _readVars error! ${reason.message}`);
-                        }
-                    } else {
-                        logger.error(`'${data.name}' _readVars error! ${reason}`);
-                    }
-                    _checkWorking(false);
-                }
+                    // console.error('then error');
+                }
+                if (lastStatus !== 'connect-ok') {
+                    _emitStatus('connect-ok');
+                }
+            } catch (reason) {
+                if (reason) {
+                    if (reason.stack) {
+                        logger.error(`'${data.name}' _readVars error! ${reason.stack}`);
+                    } else if (reason.message) {
+                        logger.error(`'${data.name}' _readVars error! ${reason.message}`);
+                    }
+                } else {
+                    logger.error(`'${data.name}' _readVars error! ${reason}`);
+                }
+                _checkWorking(false);
+            };
         } else {
             _emitStatus('connect-busy');
         }
@@ -227,10 +227,7 @@
                 }
                 memItemsMap[id] = memory[memaddr].Items[offset];
                 memItemsMap[id].format = data.tags[id].format;
-                stepsMap[parseInt(data.tags[id].memaddress) + offset] = {
-                    size: datatypes[data.tags[id].type].WordLen,
-                    offset: offset
-                };
+                stepsMap[parseInt(data.tags[id].memaddress) + offset] =  { size: datatypes[data.tags[id].type].WordLen, offset: offset };
             } catch (err) {
                 logger.error(`'${data.name}' load error! ${err}`);
             }
@@ -239,9 +236,7 @@
         let lastStart = -1;             // last start address
         let lastMemAdr = -1;
         let nextAdr = -1;
-        Object.keys(stepsMap).sort((a, b) => {
-            return a - b;
-        }).forEach(function (key) {
+        Object.keys(stepsMap).sort((a, b) => {return a - b; }).forEach(function(key) {
             try {
                 var adr = parseInt(key);        // tag address
                 let lastAdrSize = adr + stepsMap[key].size;
@@ -281,7 +276,7 @@
      */
     this.getValue = function (id) {
         if (varsValue[id]) {
-            return {id: id, value: varsValue[id].value, ts: lastTimestampValue};
+            return {id: id, value: varsValue[id].value, ts: lastTimestampValue };
         }
         return null;
     }
@@ -298,7 +293,7 @@
      */
     this.getTagProperty = function (id) {
         if (memItemsMap[id]) {
-            return {id: id, name: id, type: memItemsMap[id].type, format: memItemsMap[id].format};
+            return { id: id, name: id, type: memItemsMap[id].type, format: memItemsMap[id].format };
         } else {
             return null;
         }
@@ -318,22 +313,21 @@
             var val;
             if (data.tags[sigid].scaleWriteFunction) {
                 let parameters = [
-                    {name: 'value', type: 'value', value: divVal}
+                    { name: 'value', type: 'value', value: divVal }
                 ];
                 if (data.tags[sigid].scaleWriteParams) {
                     const extraParamsWithValues = JSON.parse(data.tags[sigid].scaleWriteParams);
                     parameters = [...parameters, ...extraParamsWithValues];
 
                 }
-                const script = {
-                    id: data.tags[sigid].scaleWriteFunction,
+                const script = { id: data.tags[sigid].scaleWriteFunction,
                     name: null,
-                    parameters
-                };
+                    parameters};
                 try {
+
                     const bufVal = await runtime.scriptsMgr.runScript(script);
-<<<<<<< HEAD
-                    if ((bufVal.length % 2) !== 0) {
+                    if (Array.isArray(bufVal)) {
+                    if ((bufVal.length % 2) !== 0 ) {
                         logger.error(`'${data.tags[sigid].name}' setValue script error, returned buffer invalid must be mod 2`);
                         return false;
                     }
@@ -341,20 +335,9 @@
                     for (let i = 0; i < bufVal.length;) {
                         val.push(bufVal.readUInt16BE(i));
                         i = i + 2;
-=======
-                    if (Array.isArray(bufVal)) {
-                        if ((bufVal.length % 2) !== 0 ) {
-                            logger.error(`'${data.tags[sigid].name}' setValue script error, returned buffer invalid must be mod 2`);
-                            return false;
-                        }
-                        val = [];
-                        for (let i = 0; i < bufVal.length;) {
-                            val.push(bufVal.readUInt16BE(i));
-                            i = i + 2;
-                        }
+                    }
                     } else {
                         val = bufVal;
->>>>>>> dd9d6b7d
                     }
                 } catch (error) {
                     logger.error(`'${data.tags[sigid].name}' setValue script error! ${error.toString()}`);
@@ -428,7 +411,7 @@
      * Return the timestamp of last read tag operation on polling
      * @returns
      */
-    this.lastReadTimestamp = () => {
+     this.lastReadTimestamp = () => {
         return lastTimestampValue;
     }
 
@@ -453,7 +436,7 @@
     /**
      * Connect with RTU or TCP
      */
-    var _connect = function (callback) {
+    var _connect = function(callback) {
         try {
             if (type === ModbusTypes.RTU) {
                 const rtuOptions = {
@@ -502,9 +485,9 @@
                     }
                 }
                 if (data.property.connectionOption === ModbusOptionType.UdpPort) {
-                    client.connectUDP(addr, {port: port}, callback);
+                    client.connectUDP(addr, { port: port }, callback);
                 } else if (data.property.connectionOption === ModbusOptionType.TcpRTUBufferedPort) {
-                    if (data.property.socketReuse) {
+                    if (data.property.socketReuse){
                         client.linkTcpRTUBuffered(runtime.socketPool.get(data.property.address), callback);
                     } else {
                         client.connectTcpRTUBuffered(addr, {port: port}, callback);
@@ -520,7 +503,7 @@
                     if (data.property.socketReuse) {
                         client.linkTCP(runtime.socketPool.get(data.property.address), callback);
                     } else {
-                        client.connectTCP(addr, {port: port}, callback);
+                        client.connectTCP(addr, { port: port }, callback);
                     }
                 }
             }
@@ -542,7 +525,7 @@
             if (vars.length === 0) return resolve([]);
             // define read function
             if (memoryAddress === ModbusMemoryAddress.CoilStatus) {                      // Coil Status (Read/Write 000001-065536)
-                client.readCoils(start, size).then(res => {
+                client.readCoils(start, size).then( res => {
                     if (res.data) {
                         vars.map(v => {
                             let bitoffset = Math.trunc((v.offset - start) / 8);
@@ -557,7 +540,7 @@
                     reject(reason);
                 });
             } else if (memoryAddress === ModbusMemoryAddress.DigitalInputs) {          // Digital Inputs (Read 100001-165536)
-                client.readDiscreteInputs(start, size).then(res => {
+                client.readDiscreteInputs(start, size).then( res => {
                     if (res.data) {
                         vars.map(v => {
                             let bitoffset = Math.trunc((v.offset - start) / 8);
@@ -572,7 +555,7 @@
                     reject(reason);
                 });
             } else if (memoryAddress === ModbusMemoryAddress.InputRegisters) {          // Input Registers (Read  300001-365536)
-                client.readInputRegisters(start, size).then(res => {
+                client.readInputRegisters(start, size).then( res => {
                     if (res.data) {
                         vars.map(v => {
                             try {
@@ -591,7 +574,7 @@
                     reject(reason);
                 });
             } else if (memoryAddress === ModbusMemoryAddress.HoldingRegisters) {          // Holding Registers (Read/Write  400001-465535)
-                client.readHoldingRegisters(start, size).then(res => {
+                client.readHoldingRegisters(start, size).then( res => {
                     if (res.data) {
                         vars.map(v => {
                             let byteoffset = (v.offset - start) * 2;
@@ -632,7 +615,7 @@
             } else if (memoryAddress === ModbusMemoryAddress.InputRegisters) {          // Input Registers (Read  300001-365536)
                 reject();
             } else if (memoryAddress === ModbusMemoryAddress.HoldingRegisters) {        // Holding Registers (Read/Write  400001-465535)
-                if (value.length > 2) {
+                if (value.length > 2){
                     client.writeRegisters(start, value).then(res => {
                         resolve();
                     }, reason => {
@@ -730,7 +713,7 @@
      * @param {*} values
      */
     var _emitValues = function (values) {
-        events.emit('device-value:changed', {id: data.id, values: values});
+        events.emit('device-value:changed', { id: data.id, values: values });
     }
 
     /**
@@ -739,7 +722,7 @@
      */
     var _emitStatus = function (status) {
         lastStatus = status;
-        events.emit('device-status:changed', {id: data.id, status: status});
+        events.emit('device-status:changed', { id: data.id, status: status });
     }
 
     /**
@@ -764,13 +747,9 @@
         return true;
     }
 
-    const formatAddress = function (address, token) {
-        return token + '-' + address;
-    }
-    const parseAddress = function (address) {
-        return {token: address.split('-')[0], address: address.split('-')[1]};
-    }
-    const getMemoryAddress = function (address, askey, token) {
+    const formatAddress = function(address, token) { return token + '-' + address; }
+    const parseAddress = function(address) { return { token:  address.split('-')[0], address: address.split('-')[1] }; }
+    const getMemoryAddress = function(address, askey, token) {
         if (address < ModbusMemoryAddress.DigitalInputs) {
             if (askey) {
                 return formatAddress('000000', token);
@@ -815,7 +794,7 @@
      * @param {*} size
      * @returns
      */
-    const getMemoryItems = function (items, start, size) {
+    const getMemoryItems = function(items, start, size) {
         let result = {};
         for (var itemidx in items) {
             if (items[itemidx].offset >= start && items[itemidx].offset < start + size) {
@@ -824,13 +803,11 @@
         }
         return result;
     }
-    const delay = ms => {
-        return new Promise(resolve => setTimeout(resolve, ms))
-    };
+    const delay = ms => { return new Promise(resolve => setTimeout(resolve, ms)) };
 }
 
-const ModbusTypes = {RTU: 0, TCP: 1};
-const ModbusMemoryAddress = {CoilStatus: 0, DigitalInputs: 100000, InputRegisters: 300000, HoldingRegisters: 400000};
+const ModbusTypes = { RTU: 0, TCP: 1 };
+const ModbusMemoryAddress = { CoilStatus: 0, DigitalInputs: 100000, InputRegisters: 300000, HoldingRegisters: 400000 };
 const ModbusOptionType = {
     SerialPort: 'SerialPort',
     RTUBufferedPort: 'RTUBufferedPort',
@@ -846,16 +823,8 @@
         // deviceCloseTimeout = settings.deviceCloseTimeout || 15000;
     },
     create: function (data, logger, events, manager, runtime) {
-        try {
-            ModbusRTU = require('modbus-serial');
-        } catch {
-        }
-        if (!ModbusRTU && manager) {
-            try {
-                ModbusRTU = manager.require('modbus-serial');
-            } catch {
-            }
-        }
+        try { ModbusRTU = require('modbus-serial'); } catch { }
+        if (!ModbusRTU && manager) { try { ModbusRTU = manager.require('modbus-serial'); } catch { } }
         if (!ModbusRTU) return null;
         return new MODBUSclient(data, logger, events, runtime);
     },
