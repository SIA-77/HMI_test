--- conflicted
+++ resolved
@@ -329,7 +329,6 @@
 }
 
 /**
-<<<<<<< HEAD
  * Get the Device property
  * used from Scripts
  * @param {*} deviceName
@@ -363,7 +362,9 @@
         console.error(err);
     }
     return null;
-=======
+}
+
+/**
  * return Device object
  * used from Scripts
  * @param {*} deviceName string
@@ -379,7 +380,6 @@
     } catch (err) {
         console.error(err);
     }
->>>>>>> c039604b
 }
 
 /**
