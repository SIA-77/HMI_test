/*
* Script manager: check and run scheduled script, run script call from frontend
*/

'use strict';

const MyScriptModule = require('./msm');

var SCRIPT_CHECK_STATUS_INTERVAL = 1000;

function ScriptsManager(_runtime) {    
    var runtime = _runtime;
    var events = runtime.events;        // Events to commit change to runtime
    var settings = runtime.settings;    // Settings
    var logger = runtime.logger;        // Logger
    var scriptsCheckStatus = null;      // TimerInterval to check scripts manager status
    var working = false;                // Working flag to manage overloading of check notificator status
    var status = ScriptsStatusEnum.INIT;// Current status (StateMachine)
    var lastCheck = 0;                  // Timestamp to check intervall only in IDLE
    var schedulingMap = {};             // Mapped script mit scheduling
    var scriptModule = MyScriptModule.create(events, logger);

    /**
     * Start TimerInterval to check Scripts
     */
    this.start = function () {
        return new Promise(function (resolve, reject) {
            logger.info('scripts.start-checkstatus', true);
            scriptsCheckStatus = setInterval(function () {
                _checkStatus();
            }, SCRIPT_CHECK_STATUS_INTERVAL);
        });
    }

    /**
     * Stop StateMachine, break TimerInterval (_checkStatus)
     */
    this.stop = function () {
        return new Promise(function (resolve, reject) {
            logger.info('scripts.stop-checkstatus!', true);
            if (scriptsCheckStatus) {
                clearInterval(scriptsCheckStatus);
                scriptsCheckStatus = null;
                status = ScriptsStatusEnum.INIT;
                working = false;
            }
            resolve();
        });
    }

    this.reset = function () {
        // this.clear();
        status = ScriptsStatusEnum.LOAD;
    }

    this.updateScript = function (script) {
        this.reset();
    }

    this.removeScript = function (script) {
        this.reset();
    }
    
    /**
     * Run script, <script> {id, name, parameters: <ScriptParam> {name, type: <ScriptParamType>[tagid, value], value: any} }
     * @returns 
     */
    this.runScript = function (script) {
        return new Promise(async function (resolve, reject) {
            try {
                if (script.test) {
                    scriptModule.runTestScript(script);
                } else {
                    scriptModule.runScript(script);
                }
                // this.runtime.project.getScripts();
                resolve(`Script OK: ${script.name}`);
            } catch (err) {
                reject(err);
            }
        });
    }

    /**
     * Check the Scripts state machine
     */
    var _checkStatus = function () {
        if (status === ScriptsStatusEnum.INIT) {
            if (_checkWorking(true)) {
                _init().then(function () {
                    status = ScriptsStatusEnum.LOAD;
                    _checkWorking(false);
                }).catch(function (err) {
                    _checkWorking(false);
                });
            }
        } else if (status === ScriptsStatusEnum.LOAD) {
            if (_checkWorking(true)) {
                _loadProperty().then(function () {
                    _checkWorking(false);
                    status = ScriptsStatusEnum.IDLE;
                }).catch(function (err) {
                    _checkWorking(false);
                });
            }
        } else if (status === ScriptsStatusEnum.IDLE) {
            const time = new Date().getTime();
            Object.keys(schedulingMap).forEach((name) => {
                const script = schedulingMap[name];
                if (script.isToRun(time)) {
                    try {
                        scriptModule.runScriptWithoutParameter(script);
                        script.lastRun = time;
                    } catch (err) {
                        reject(err);
                    }
                }
            });
        }
    }

    /**
     * Init Scripts manager
     */
    var _init = function () {
        return new Promise(function (resolve, reject) {
            scriptModule.init(_getSystemFunctions());
            resolve();
        });
    }

    var _checkWorking = function (check) {
        if (check && working) {
            logger.warn('scripts manager working (check) overload!');
            return false;
        }
        working = check;
        return true;
    }

    /**
     * Load Scripts property in local for check
     */
    var _loadProperty = function () {
        return new Promise(function (resolve, reject) {
<<<<<<< HEAD
            runtime.project.getScripts().then((result) => {
                if (result) {
                    var lr = scriptModule.loadScripts(result);
=======
            schedulingMap = {};
            runtime.project.getScripts().then((scripts) => {
                if (scripts) {
                    var lr = scriptModule.loadScripts(scripts);
                    Object.values(scripts).forEach((script) => {
                        if (script.scheduling && script.scheduling.interval) {
                            schedulingMap[script.name] = new ScriptSchedule(script);
                        }
                    });
>>>>>>> e1ef5801
                    resolve(lr.messages);
                } else {
                    resolve();
                }
            }).catch(function (err) {
                reject(err);
            });
        });
    }

    var _getSystemFunctions = function () {
        var sysFncs = {};
        sysFncs['$getTag'] = runtime.devices.getTagValue;
        sysFncs['$setTag'] = runtime.devices.setTagValue;
        return sysFncs;
    }
}

module.exports = {
    create: function (runtime) {
        return new ScriptsManager(runtime);
    }
}

/**
 * State of Scripts manager
 */
var ScriptsStatusEnum = {
    INIT: 'init',
    LOAD: 'load',
    IDLE: 'idle',
}

function ScriptSchedule(script) {
    this.id = script.id;
    this.name = script.name;
    this.scheduling = script.scheduling;
    this.lastRun = 0;

    this.isToRun = function(time) {
        return (time - this.lastRun > this.scheduling.interval * 1000);
    }
}<|MERGE_RESOLUTION|>--- conflicted
+++ resolved
@@ -143,11 +143,6 @@
      */
     var _loadProperty = function () {
         return new Promise(function (resolve, reject) {
-<<<<<<< HEAD
-            runtime.project.getScripts().then((result) => {
-                if (result) {
-                    var lr = scriptModule.loadScripts(result);
-=======
             schedulingMap = {};
             runtime.project.getScripts().then((scripts) => {
                 if (scripts) {
@@ -157,7 +152,6 @@
                             schedulingMap[script.name] = new ScriptSchedule(script);
                         }
                     });
->>>>>>> e1ef5801
                     resolve(lr.messages);
                 } else {
                     resolve();
