![fuxa logo](/client/src/favicon.ico) 
# FUXA
FUXA is a web-based Process Visualization (SCADA/HMI/Dashboard) software. With FUXA you can create modern process visualizations with individual designs for your machines and real-time data display.

![fuxa editor](/screenshot/fuxa-editor.png) 

![fuxa ani](/screenshot/fuxa-ani.gif)

![fuxa action](/screenshot/feature-action-move.gif)

## Features
- Devices connectivity with Modbus RTU/TCP, Siemens S7 Protocol, OPC-UA, BACnet IP, MQTT, Ethernet/IP (Allen Bradley)
- SCADA/HMI Web-Editor - Engineering and Design completely web-based
- Cross-Platform Full-Stack - Backend with NodeJs and Frontend with Web technologies (HTML5, CSS, Javascript, Angular, SVG)

## Live Demo
Here is a [live demo](https://frangoteam.github.io) example of FUXA editor.

## Installing and Running
FUXA is developed with NodeJS (backend) and Angular (frontend).

running from docker (first option)
```
docker pull frangoteam/fuxa:latest
docker run -d -p 1881:1881 frangoteam/fuxa:latest

// persistent storage of application data (project), daq (tags history), logs and images (resource)
docker run -d -p 1881:1881 -v fuxa_appdata:/usr/src/app/FUXA/server/_appdata -v fuxa_db:/usr/src/app/FUXA/server/_db -v fuxa_logs:/usr/src/app/FUXA/server/_logs -v fuxa_images:/usr/src/app/FUXA/server/_images frangoteam/fuxa:latest

// with Docker compose
// persistent storage will be at ./appdata ./db ./logs and ./images
wget https://github.com/frangoteam/FUXA/blob/master/compose.yml
docker compose up -d
```

Install from [NPM](https://www.npmjs.com/package/@frangoteam/fuxa) (second option)
In linux to use only with nodejs Version 14.21.3
```
npm install -g --unsafe-perm @frangoteam/fuxa
fuxa
```

Or [Download the latest release](https://github.com/frangoteam/FUXA/releases) and unpack it (second option)

You need to have installed [Node](https://nodejs.org/en/about/previous-releases) Version 14.21.3 (npm 6.14.18) || 16.20.2 (npm 8.19.4) || 18.18.2 (npm 9.8.1).

**WARNING** In linux with nodejs Version 16.20.2 || 18.18.2 there are problems with the node-snap7 library for communication with Siemens S7 PLCs, if you don't intend to use it you can remove it from the server/package.json

```
cd ./server
npm install
npm start
```

<<<<<<< HEAD
=======
Or in linux running from docker (third option)
```
docker pull frangoteam/fuxa:latest
docker run -d -p 1881:1881 frangoteam/fuxa:latest

// persistent storage of application data (project), daq (tags history), logs and images (resource)
docker run -d -p 1881:1881 -v fuxa_appdata:/usr/src/app/FUXA/server/_appdata -v fuxa_db:/usr/src/app/FUXA/server/_db -v fuxa_logs:/usr/src/app/FUXA/server/_logs -v fuxa_images:/usr/src/app/FUXA/server/_images frangoteam/fuxa:latest

// with Docker compose
// persistent storage will be at ./appdata ./db ./logs and ./images
wget https://raw.githubusercontent.com/frangoteam/FUXA/master/compose.yml
docker compose up -d
```

>>>>>>> c2263235
Open up a browser (better Chrome) and navigate to http://localhost:1881

## Usage
Look the guide in [wiki](https://github.com/frangoteam/FUXA/wiki) pages

## To Debug (Full Stack)
Install and start to serve the frontend
```
cd ./client
npm install
npm start
```

Start the Server and Client (Browser) in Debug Mode
```
In vscode: Debug ‘Server & Client’
```

## To Build
Build the frontend for production
```
cd ./client
ng build --prod
```

## Contributing
Any contributions you make are greatly appreciated.
If you identify any errors, or have an idea for an improvement, please open an [issue](/../../issues).
But before filing a new issue, please look through already existing issues. Search open and closed issues first.

### Pull-Requests
If you want to raise a pull-request with a new feature, or a refactoring of existing code please first open an issue explaining the problem.
```
1. Fork the Project
2. Create your Feature Branch (git checkout -b feature/AmazingFeature)
3. Commit your Changes (git commit -m 'Add some AmazingFeature')
4. Push to the Branch (git push origin feature/AmazingFeature)
5. Open a Pull Request
```

### Coding standards
Please ensure you follow the coding standards used through-out the existing code base. Some basic rules include:
- Indent with 4-spaces, no tabs.
- Opening brace on same line as if/for/function and so on, closing brace on its own line.

## Let us know!
We’d be really happy if you send us your own shapes in order to collect a library to share it with others. Just send an email to 4frango@gmail.com and do let us know if you have any questions or suggestions regarding our work.

## <a href="https://discord.gg/WZhxz9uHh4" target="_blank" > <img src="https://skillicons.dev/icons?i=discord" alt=""></a>

## License
MIT.<|MERGE_RESOLUTION|>--- conflicted
+++ resolved
@@ -29,7 +29,7 @@
 
 // with Docker compose
 // persistent storage will be at ./appdata ./db ./logs and ./images
-wget https://github.com/frangoteam/FUXA/blob/master/compose.yml
+wget https://raw.githubusercontent.com/frangoteam/FUXA/master/compose.yml
 docker compose up -d
 ```
 
@@ -52,23 +52,6 @@
 npm start
 ```
 
-<<<<<<< HEAD
-=======
-Or in linux running from docker (third option)
-```
-docker pull frangoteam/fuxa:latest
-docker run -d -p 1881:1881 frangoteam/fuxa:latest
-
-// persistent storage of application data (project), daq (tags history), logs and images (resource)
-docker run -d -p 1881:1881 -v fuxa_appdata:/usr/src/app/FUXA/server/_appdata -v fuxa_db:/usr/src/app/FUXA/server/_db -v fuxa_logs:/usr/src/app/FUXA/server/_logs -v fuxa_images:/usr/src/app/FUXA/server/_images frangoteam/fuxa:latest
-
-// with Docker compose
-// persistent storage will be at ./appdata ./db ./logs and ./images
-wget https://raw.githubusercontent.com/frangoteam/FUXA/master/compose.yml
-docker compose up -d
-```
-
->>>>>>> c2263235
 Open up a browser (better Chrome) and navigate to http://localhost:1881
 
 ## Usage
