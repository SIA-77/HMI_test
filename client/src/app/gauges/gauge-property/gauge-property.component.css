--- conflicted
+++ resolved
@@ -14,8 +14,7 @@
 }
 
 ::ng-deep .mat-dialog-container {
-<<<<<<< HEAD
-  display: inline-table !important;
+    display: inline-table !important;
 }
 
 .mat-tab-container {
@@ -28,7 +27,4 @@
 
 .mat-tab-container > div {
   display: block;
-=======
-    display: inline-table !important;
->>>>>>> 57ea60d4
 }