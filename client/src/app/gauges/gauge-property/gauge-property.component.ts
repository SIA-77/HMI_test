--- conflicted
+++ resolved
@@ -57,13 +57,9 @@
         if (this.dialogType === GaugeDialogType.OnlyValue) {
             this.flexHead.withInput = InputType.update;
         } else if (this.dialogType === GaugeDialogType.ValueAndUnit) {
-<<<<<<< HEAD
-            this.flexHead.withInput = 'unit';
+            this.flexHead.withInput = InputType.unit;
         } else if (this.dialogType === GaugeDialogType.Input){
-            this.flexHead.withInput = 'unit';
-=======
             this.flexHead.withInput = InputType.unit;
->>>>>>> 92d3909e
         } else {
             this.flexHead.defaultValue = this.defaultValue;
             this.flexHead.withInput = InputType.range;
