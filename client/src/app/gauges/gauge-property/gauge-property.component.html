<div style="width: 740px;position: relative;">
    <h1 mat-dialog-title style="display:inline-block;cursor:move;" mat-dialog-draggable>{{data.title}}</h1>
<<<<<<< HEAD
    <mat-icon (click)="onNoClick()" style="float:right;margin-right:-10px;margin-top:-10px;cursor:pointer;color:gray;">
        clear
    </mat-icon>
    <mat-tab-group style="width: 100%;">
        <mat-tab label="{{'gauges.property-props' | translate}}">
            <div class="mat-tab-container">
                <div>
                    <div class="my-form-field">
                        <span>{{'gauges.property-name' | translate}}</span>
                        <input [(ngModel)]="data.settings.name" style="width: 220px" type="text">
                    </div>
                    <div class="my-form-field" style="vertical-align: bottom; margin-left: 13px;">
                        <span>{{'gauges.property-permission' | translate}}</span>
                        <div style="width:80px;height:30px;background-color:#f1f3f4;text-align:center;cursor:pointer;"
                             (click)="onEditPermission()">
                            <mat-icon class="header-icon" style="line-height: 30px;"
                                      *ngIf="!property || !property.permission">lock_open
                            </mat-icon>
                            <mat-icon class="header-icon" style="line-height: 30px;"
                                      *ngIf="property && property.permission">lock
                            </mat-icon>
                        </div>
                    </div>
                    <div class="my-form-field" style="padding-left: 100px" *ngIf="isReadonlyToShow()">
                        <span>{{'gauges.property-readonly' | translate}}</span>
                        <mat-slide-toggle color="primary" [(ngModel)]="property.readonly"></mat-slide-toggle>
                    </div>
                    <div class="toolbox" *ngIf="isToolboxToShow()">
                        <button mat-icon-button (click)="onAddInput()">
                            <mat-icon>add_circle_outline</mat-icon>
                        </button>
                        <button mat-icon-button (click)="slideView = !slideView;onRangeViewToggle()"
                                *ngIf="isRangeToShow()">
                            <mat-icon class="header-icon" *ngIf="slideView">toll</mat-icon>
                            <mat-icon class="header-icon" *ngIf="!slideView">input</mat-icon>
=======
    <mat-icon (click)="onNoClick()" style="float:right;margin-right:-10px;margin-top:-10px;cursor:pointer;color:gray;">clear</mat-icon>
	<mat-tab-group style="width: 100%;">
		<mat-tab label="{{'gauges.property-props' | translate}}">
			<div style="height: 500px; overflow-y: auto; overflow-x: hidden; padding-top: 15px;">
				<div style="display: block;">
					<div class="my-form-field">
						<span>{{'gauges.property-name' | translate}}</span>
						<input [(ngModel)]="data.settings.name" style="width: 220px" type="text">
					</div>
					<div class="my-form-field" style="vertical-align: bottom; margin-left: 13px;">
						<span>{{'gauges.property-permission' | translate}}</span>
						<div style="width:80px;height:30px;background-color:#f1f3f4;text-align:center;cursor:pointer;" (click)="onEditPermission()">
							<mat-icon class="header-icon" style="line-height: 30px;" *ngIf="!property || !property.permission">lock_open</mat-icon>
							<mat-icon class="header-icon" style="line-height: 30px;" *ngIf="property && property.permission">lock</mat-icon>
						</div>
					</div>
					<div class="my-form-field" style="padding-left: 100px" *ngIf="isReadonlyToShow()">
						<span>{{'gauges.property-readonly' | translate}}</span>
						<mat-slide-toggle color="primary" [(ngModel)]="property.readonly"></mat-slide-toggle>
					</div>
					<div class="toolbox" *ngIf="isToolboxToShow()">
						<button mat-icon-button (click)="onAddInput()">
							<mat-icon>add_circle_outline</mat-icon>
						</button>
						<!-- <button mat-icon-button (click)="slideView = !slideView;onRangeViewToggle()" *ngIf="isRangeToShow()">
							<mat-icon class="header-icon" *ngIf="slideView">toll</mat-icon>
							<mat-icon class="header-icon" *ngIf="!slideView">input</mat-icon>
						</button> -->
						<!-- <button mat-icon-button (click)="withAlarm = !withAlarm;onAlarmToggle();" *ngIf="isAlarmToShow()">
							<mat-icon class="header-icon" *ngIf="!withAlarm">notifications</mat-icon>
							<mat-icon class="header-icon" *ngIf="withAlarm">notifications_off</mat-icon>
						</button> -->
					</div>
				</div>
				<div mat-dialog-content style="overflow: hidden; width:100%">
					<flex-head [data]="data" [property]="property" #flexhead></flex-head>
				</div>
			</div>
		</mat-tab>
		<mat-tab label="{{'gauges.property-events' | translate}}" *ngIf="eventsSupported">
			<div style="height: 500px; overflow-y: auto; overflow-x: hidden; padding-top: 15px;">
				<div style="display: block;">
					<div class="toolbox">
						<button mat-icon-button (click)="onAddEvent()" matTooltip="{{'gauges.property-tooltip-add-event' | translate}}">
							<mat-icon>add_circle_outline</mat-icon>
						</button>
					</div>
				</div>
				<div mat-dialog-content style="overflow: hidden; width:100%;">
					<flex-event [property]="property" [views]="views" [data]="data" [inputs]="inputs" #flexevent *ngIf="eventsSupported" style="padding-bottom: 5px"></flex-event>
				</div>
			</div>
        </mat-tab>
		<mat-tab label="{{'gauges.property-actions' | translate}}" *ngIf="actionsSupported">
			<div style="height: 500px; overflow-y: auto; overflow-x: hidden; padding-top: 15px;">
				<div style="display: block;">
					<div class="toolbox">
						<button mat-icon-button (click)="onAddAction()">
							<mat-icon>add_circle_outline</mat-icon>
>>>>>>> 57ea60d4
                        </button>
                        <!-- <button mat-icon-button (click)="withAlarm = !withAlarm;onAlarmToggle();" *ngIf="isAlarmToShow()">
                            <mat-icon class="header-icon" *ngIf="!withAlarm">notifications</mat-icon>
                            <mat-icon class="header-icon" *ngIf="withAlarm">notifications_off</mat-icon>
                        </button> -->
                    </div>
                </div>
                <div mat-dialog-content style="overflow: visible; width:100%">
                    <flex-head [data]="data" [property]="property" #flexhead></flex-head>
                </div>
            </div>
        </mat-tab>
        <mat-tab label="{{'gauges.property-events' | translate}}" *ngIf="eventsSupported">
            <div class="mat-tab-container">
                <div class="toolbox">
                    <button mat-icon-button (click)="onAddEvent()">
                        <mat-icon>add_circle_outline</mat-icon>
                    </button>
                </div>
                <div mat-dialog-content style="overflow: visible; width:100%;">
                    <flex-event [property]="property" [views]="views" [data]="data" [inputs]="inputs" #flexevent
                                *ngIf="eventsSupported" style="padding-bottom: 5px"></flex-event>
                </div>
            </div>
        </mat-tab>
        <mat-tab label="{{'gauges.property-actions' | translate}}" *ngIf="actionsSupported">
            <div class="mat-tab-container">
                <div class="toolbox">
                    <button mat-icon-button (click)="onAddAction()">
                        <mat-icon>add_circle_outline</mat-icon>
                    </button>
                    <!-- <button mat-icon-button (click)="slideActionView = !slideActionView; onActionRangeViewToggle()">
                        <mat-icon class="header-icon" *ngIf="slideActionView">toll</mat-icon>
                        <mat-icon class="header-icon" *ngIf="!slideActionView">input</mat-icon>
                    </button>-->
                </div>
                <div mat-dialog-content style="overflow: visible; width:100%">
                    <flex-action [data]="data" [property]="property" #flexaction *ngIf="actionsSupported"
                                 style="padding-bottom: 5px"></flex-action>
                </div>
            </div>
        </mat-tab>
    </mat-tab-group>
    <div mat-dialog-actions class="dialog-action">
        <button mat-raised-button (click)="onNoClick()">{{'dlg.cancel' | translate}}</button>
        <button mat-raised-button color="primary" (click)="onOkClick()" [mat-dialog-close]="data"
                cdkFocusInitial>{{'dlg.ok' | translate}}</button>
    </div>
</div><|MERGE_RESOLUTION|>--- conflicted
+++ resolved
@@ -1,126 +1,53 @@
 <div style="width: 740px;position: relative;">
     <h1 mat-dialog-title style="display:inline-block;cursor:move;" mat-dialog-draggable>{{data.title}}</h1>
-<<<<<<< HEAD
-    <mat-icon (click)="onNoClick()" style="float:right;margin-right:-10px;margin-top:-10px;cursor:pointer;color:gray;">
-        clear
-    </mat-icon>
-    <mat-tab-group style="width: 100%;">
-        <mat-tab label="{{'gauges.property-props' | translate}}">
-            <div class="mat-tab-container">
-                <div>
-                    <div class="my-form-field">
-                        <span>{{'gauges.property-name' | translate}}</span>
-                        <input [(ngModel)]="data.settings.name" style="width: 220px" type="text">
-                    </div>
-                    <div class="my-form-field" style="vertical-align: bottom; margin-left: 13px;">
-                        <span>{{'gauges.property-permission' | translate}}</span>
-                        <div style="width:80px;height:30px;background-color:#f1f3f4;text-align:center;cursor:pointer;"
-                             (click)="onEditPermission()">
-                            <mat-icon class="header-icon" style="line-height: 30px;"
-                                      *ngIf="!property || !property.permission">lock_open
-                            </mat-icon>
-                            <mat-icon class="header-icon" style="line-height: 30px;"
-                                      *ngIf="property && property.permission">lock
-                            </mat-icon>
-                        </div>
-                    </div>
-                    <div class="my-form-field" style="padding-left: 100px" *ngIf="isReadonlyToShow()">
-                        <span>{{'gauges.property-readonly' | translate}}</span>
-                        <mat-slide-toggle color="primary" [(ngModel)]="property.readonly"></mat-slide-toggle>
-                    </div>
-                    <div class="toolbox" *ngIf="isToolboxToShow()">
-                        <button mat-icon-button (click)="onAddInput()">
-                            <mat-icon>add_circle_outline</mat-icon>
-                        </button>
-                        <button mat-icon-button (click)="slideView = !slideView;onRangeViewToggle()"
-                                *ngIf="isRangeToShow()">
-                            <mat-icon class="header-icon" *ngIf="slideView">toll</mat-icon>
-                            <mat-icon class="header-icon" *ngIf="!slideView">input</mat-icon>
-=======
     <mat-icon (click)="onNoClick()" style="float:right;margin-right:-10px;margin-top:-10px;cursor:pointer;color:gray;">clear</mat-icon>
 	<mat-tab-group style="width: 100%;">
 		<mat-tab label="{{'gauges.property-props' | translate}}">
-			<div style="height: 500px; overflow-y: auto; overflow-x: hidden; padding-top: 15px;">
-				<div style="display: block;">
-					<div class="my-form-field">
-						<span>{{'gauges.property-name' | translate}}</span>
-						<input [(ngModel)]="data.settings.name" style="width: 220px" type="text">
-					</div>
-					<div class="my-form-field" style="vertical-align: bottom; margin-left: 13px;">
-						<span>{{'gauges.property-permission' | translate}}</span>
-						<div style="width:80px;height:30px;background-color:#f1f3f4;text-align:center;cursor:pointer;" (click)="onEditPermission()">
-							<mat-icon class="header-icon" style="line-height: 30px;" *ngIf="!property || !property.permission">lock_open</mat-icon>
-							<mat-icon class="header-icon" style="line-height: 30px;" *ngIf="property && property.permission">lock</mat-icon>
-						</div>
-					</div>
-					<div class="my-form-field" style="padding-left: 100px" *ngIf="isReadonlyToShow()">
-						<span>{{'gauges.property-readonly' | translate}}</span>
-						<mat-slide-toggle color="primary" [(ngModel)]="property.readonly"></mat-slide-toggle>
-					</div>
-					<div class="toolbox" *ngIf="isToolboxToShow()">
-						<button mat-icon-button (click)="onAddInput()">
-							<mat-icon>add_circle_outline</mat-icon>
-						</button>
-						<!-- <button mat-icon-button (click)="slideView = !slideView;onRangeViewToggle()" *ngIf="isRangeToShow()">
-							<mat-icon class="header-icon" *ngIf="slideView">toll</mat-icon>
-							<mat-icon class="header-icon" *ngIf="!slideView">input</mat-icon>
-						</button> -->
-						<!-- <button mat-icon-button (click)="withAlarm = !withAlarm;onAlarmToggle();" *ngIf="isAlarmToShow()">
-							<mat-icon class="header-icon" *ngIf="!withAlarm">notifications</mat-icon>
-							<mat-icon class="header-icon" *ngIf="withAlarm">notifications_off</mat-icon>
-						</button> -->
-					</div>
-				</div>
+            <div class="mat-tab-container">
+                <div class="my-form-field">
+                    <span>{{'gauges.property-name' | translate}}</span>
+                    <input [(ngModel)]="data.settings.name" style="width: 220px" type="text">
+                </div>
+                <div class="my-form-field" style="vertical-align: bottom; margin-left: 13px;">
+                    <span>{{'gauges.property-permission' | translate}}</span>
+                    <div style="width:80px;height:30px;background-color:#f1f3f4;text-align:center;cursor:pointer;" (click)="onEditPermission()">
+                        <mat-icon class="header-icon" style="line-height: 30px;" *ngIf="!property || !property.permission">lock_open</mat-icon>
+                        <mat-icon class="header-icon" style="line-height: 30px;" *ngIf="property && property.permission">lock</mat-icon>
+                    </div>
+                </div>
+                <div class="my-form-field" style="padding-left: 100px" *ngIf="isReadonlyToShow()">
+                    <span>{{'gauges.property-readonly' | translate}}</span>
+                    <mat-slide-toggle color="primary" [(ngModel)]="property.readonly"></mat-slide-toggle>
+                </div>
+                <div class="toolbox" *ngIf="isToolboxToShow()">
+                    <button mat-icon-button (click)="onAddInput()">
+                        <mat-icon>add_circle_outline</mat-icon>
+                    </button>
+                    <!-- <button mat-icon-button (click)="slideView = !slideView;onRangeViewToggle()" *ngIf="isRangeToShow()">
+                        <mat-icon class="header-icon" *ngIf="slideView">toll</mat-icon>
+                        <mat-icon class="header-icon" *ngIf="!slideView">input</mat-icon>
+                    </button> -->
+                    <!-- <button mat-icon-button (click)="withAlarm = !withAlarm;onAlarmToggle();" *ngIf="isAlarmToShow()">
+                        <mat-icon class="header-icon" *ngIf="!withAlarm">notifications</mat-icon>
+                        <mat-icon class="header-icon" *ngIf="withAlarm">notifications_off</mat-icon>
+                    </button> -->
+                </div>
 				<div mat-dialog-content style="overflow: hidden; width:100%">
 					<flex-head [data]="data" [property]="property" #flexhead></flex-head>
 				</div>
 			</div>
 		</mat-tab>
 		<mat-tab label="{{'gauges.property-events' | translate}}" *ngIf="eventsSupported">
-			<div style="height: 500px; overflow-y: auto; overflow-x: hidden; padding-top: 15px;">
-				<div style="display: block;">
-					<div class="toolbox">
-						<button mat-icon-button (click)="onAddEvent()" matTooltip="{{'gauges.property-tooltip-add-event' | translate}}">
-							<mat-icon>add_circle_outline</mat-icon>
-						</button>
-					</div>
+            <div class="mat-tab-container">
+				<div class="toolbox">
+					<button mat-icon-button (click)="onAddEvent()" matTooltip="{{'gauges.property-tooltip-add-event' | translate}}">
+						<mat-icon>add_circle_outline</mat-icon>
+					</button>
 				</div>
 				<div mat-dialog-content style="overflow: hidden; width:100%;">
 					<flex-event [property]="property" [views]="views" [data]="data" [inputs]="inputs" #flexevent *ngIf="eventsSupported" style="padding-bottom: 5px"></flex-event>
 				</div>
 			</div>
-        </mat-tab>
-		<mat-tab label="{{'gauges.property-actions' | translate}}" *ngIf="actionsSupported">
-			<div style="height: 500px; overflow-y: auto; overflow-x: hidden; padding-top: 15px;">
-				<div style="display: block;">
-					<div class="toolbox">
-						<button mat-icon-button (click)="onAddAction()">
-							<mat-icon>add_circle_outline</mat-icon>
->>>>>>> 57ea60d4
-                        </button>
-                        <!-- <button mat-icon-button (click)="withAlarm = !withAlarm;onAlarmToggle();" *ngIf="isAlarmToShow()">
-                            <mat-icon class="header-icon" *ngIf="!withAlarm">notifications</mat-icon>
-                            <mat-icon class="header-icon" *ngIf="withAlarm">notifications_off</mat-icon>
-                        </button> -->
-                    </div>
-                </div>
-                <div mat-dialog-content style="overflow: visible; width:100%">
-                    <flex-head [data]="data" [property]="property" #flexhead></flex-head>
-                </div>
-            </div>
-        </mat-tab>
-        <mat-tab label="{{'gauges.property-events' | translate}}" *ngIf="eventsSupported">
-            <div class="mat-tab-container">
-                <div class="toolbox">
-                    <button mat-icon-button (click)="onAddEvent()">
-                        <mat-icon>add_circle_outline</mat-icon>
-                    </button>
-                </div>
-                <div mat-dialog-content style="overflow: visible; width:100%;">
-                    <flex-event [property]="property" [views]="views" [data]="data" [inputs]="inputs" #flexevent
-                                *ngIf="eventsSupported" style="padding-bottom: 5px"></flex-event>
-                </div>
-            </div>
         </mat-tab>
         <mat-tab label="{{'gauges.property-actions' | translate}}" *ngIf="actionsSupported">
             <div class="mat-tab-container">
@@ -134,15 +61,13 @@
                     </button>-->
                 </div>
                 <div mat-dialog-content style="overflow: visible; width:100%">
-                    <flex-action [data]="data" [property]="property" #flexaction *ngIf="actionsSupported"
-                                 style="padding-bottom: 5px"></flex-action>
+                    <flex-action [data]="data" [property]="property" #flexaction *ngIf="actionsSupported" style="padding-bottom: 5px"></flex-action>
                 </div>
             </div>
         </mat-tab>
     </mat-tab-group>
     <div mat-dialog-actions class="dialog-action">
         <button mat-raised-button (click)="onNoClick()">{{'dlg.cancel' | translate}}</button>
-        <button mat-raised-button color="primary" (click)="onOkClick()" [mat-dialog-close]="data"
-                cdkFocusInitial>{{'dlg.ok' | translate}}</button>
+        <button mat-raised-button color="primary" (click)="onOkClick()" [mat-dialog-close]="data" cdkFocusInitial>{{'dlg.ok' | translate}}</button>
     </div>
 </div>