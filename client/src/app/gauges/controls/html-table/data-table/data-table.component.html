--- conflicted
+++ resolved
@@ -93,7 +93,7 @@
         </ng-container>
         <ng-container *ngSwitchCase="tableType.data">
             <mat-row *matRowDef="let row; columns: displayedColumns; index as i"
-                    (click)="selectRow(i)"
+                    (click)="selectRow(row)"
                     class="data-table-row"
                     [ngStyle]="{
                     'cursor': isSelectable() ? 'pointer': 'unset',
@@ -104,21 +104,6 @@
             </mat-row>
         </ng-container>
     </ng-container>
-<<<<<<< HEAD
-=======
-    <ng-template #dataCustom>
-        <mat-row *matRowDef="let row; columns: displayedColumns; index as i"
-                (click)="selectRow(row)"
-                class="data-table-row"
-                [ngStyle]="{
-                'cursor': isSelectable() ? 'pointer': 'unset',
-                'height.px': tableOptions.row.height,
-                'background-color': isSelected(row) ? tableOptions.selection.background : tableOptions.row.background,
-                'border-bottom-color': tableOptions.gridColor,
-                'color': isSelected(row) ? tableOptions.selection.color : tableOptions.row.color}">
-        </mat-row>
-    </ng-template>
->>>>>>> 5fe21d6a
 </mat-table>
 <div *ngIf="!isEditor && type === tableHistoryType" class="reload-btn" [style.top.px]="withToolbar ? 45 : 0">
     <button mat-icon-button
