import { Component, OnInit, AfterViewInit, OnDestroy, ViewChild, Input, Output, EventEmitter, ElementRef } from '@angular/core';

import { ChartLegendMode, ChartRangeType, ChartRangeConverter, ChartLine, ChartViewType, ChartLineZone } from '../../../../_models/chart';
import { NgxUplotComponent, NgxSeries, ChartOptions } from '../../../../gui-helpers/ngx-uplot/ngx-uplot.component';
import { DaqQuery, DateFormatType, TimeFormatType, IDateRange, GaugeChartProperty, DaqChunkType } from '../../../../_models/hmi';
import { Utils } from '../../../../_helpers/utils';
import { TranslateService } from '@ngx-translate/core';

import { DaterangeDialogComponent } from '../../../../gui-helpers/daterange-dialog/daterange-dialog.component';
import { MatLegacyDialog as MatDialog } from '@angular/material/legacy-dialog';
import { Subject, interval, timer } from 'rxjs';
import { delay, takeUntil } from 'rxjs/operators';
import { ScriptService } from '../../../../_services/script.service';
import { ProjectService } from '../../../../_services/project.service';
import { ScriptParam, ScriptParamType } from '../../../../_models/script';
import { HmiService } from '../../../../_services/hmi.service';

@Component({
    selector: 'chart-uplot',
    templateUrl: './chart-uplot.component.html',
    styleUrls: ['./chart-uplot.component.scss']
})
export class ChartUplotComponent implements OnInit, AfterViewInit, OnDestroy {

    @ViewChild('chartPanel', {static: false}) public chartPanel: ElementRef;
    @ViewChild('nguplot', {static: false}) public nguplot: NgxUplotComponent;

    @Input() options: ChartOptions;
    @Output() onTimeRange: EventEmitter<DaqQuery> = new EventEmitter();

    loading = false;
    id: string;
    withToolbar = false;
    isEditor = false;
    reloadActive = false;
    private lastDaqQuery = new DaqQuery();
    rangeTypeValue = Utils.getEnumKey(ChartRangeType, ChartRangeType.last8h);
    rangeType: ChartRangeType;
    range: ZoomRangeType = { from: Date.now(), to: Date.now(), zoomStep: 0 };
    mapData: MapDataDictionary = {};
    pauseMemoryValue: ValueDictionary = {};
    private destroy$ = new Subject<void>();
    property: GaugeChartProperty;
    chartName: string;
    addValueInterval = 0;
    zoomSize = 0;

    constructor(
        private projectService: ProjectService,
        private hmiService: HmiService,
        private scriptService: ScriptService,
        public dialog: MatDialog,
        private translateService: TranslateService) {
    }

    ngOnInit() {
        if (!this.options) {
            this.options = ChartUplotComponent.DefaultOptions();
        }
    }

    ngAfterViewInit() {
        if (!this.isEditor && this.property?.type === ChartViewType.custom) {
            this.getCustomData();
        }
        if (this.nguplot) {
            this.nguplot.languageLabels.serie = this.translateService.instant('chart.labels-serie');
            this.nguplot.languageLabels.time = this.translateService.instant('chart.labels-time');
            this.nguplot.languageLabels.title = this.translateService.instant('chart.labels-title');
        }
    }

    ngOnDestroy() {
        try {
            delete this.chartPanel;
            if (this.nguplot) {
                this.nguplot.ngOnDestroy();
            }
            delete this.nguplot;
            this.destroy$.next();
            this.destroy$.unsubscribe();
        } catch (e) {
            console.error(e);
        }
    }

    onClick(evStep: string) {
        if (this.isEditor) {
            return;
        }
        this.lastDaqQuery.gid = this.id;
        let timeStep = ChartRangeConverter.ChartRangeToHours(<ChartRangeType>this.rangeTypeValue) * 60 * 60;
        if (this.zoomSize) {
            timeStep = this.zoomSize;
        }
        if (evStep === 'B') {           // back
            this.range.to = new Date(this.range.from).getTime();
            this.range.from = new Date(this.range.from).setTime(new Date(this.range.from).getTime() - (timeStep * 1000));
        } else if (evStep === 'F') {    // forward
            this.range.from = new Date(this.range.to).getTime();
            this.range.to = new Date(this.range.from).setTime(new Date(this.range.from).getTime() + (timeStep * 1000));
        }
        this.lastDaqQuery.sids = Object.keys(this.mapData);
        this.updateLastDaqQueryRange(this.range);
    }

    onRangeChanged(ev, fromRefresh?: boolean) {
        if (this.isEditor) {
            return;
        }
        if (!fromRefresh) {
            this.zoomSize = 0;
        }
        if (ev) {
            this.range.from = Date.now();
            this.range.to = Date.now();
            let timeStep = ChartRangeConverter.ChartRangeToHours(ev) * 60 * 60;
            if (this.zoomSize) {
                timeStep = this.zoomSize;
            }
            this.range.from = new Date(this.range.from).setTime(new Date(this.range.from).getTime() - (timeStep * 1000));

            this.lastDaqQuery.event = ev;
            this.lastDaqQuery.gid = this.id;
            this.lastDaqQuery.sids = Object.keys(this.mapData);
            this.updateLastDaqQueryRange(this.range);
        }
    }

    onDateRange() {
        let dialogRef = this.dialog.open(DaterangeDialogComponent, {
            panelClass: 'light-dialog-container'
        });
        dialogRef.afterClosed().subscribe((dateRange: IDateRange) => {
            if (dateRange) {
                this.range.from = dateRange.start;
                this.range.to = dateRange.end;
                this.lastDaqQuery.gid = this.id;
                this.lastDaqQuery.sids = Object.keys(this.mapData);
                this.updateLastDaqQueryRange(this.range);
            }
        });
    }

    onDaqQuery(daqQuery?: DaqQuery) {
        if (daqQuery) {
            this.lastDaqQuery = <DaqQuery>Utils.mergeDeep(this.lastDaqQuery, daqQuery);
        }
        this.lastDaqQuery.chunked = true;
        this.onTimeRange.emit(this.lastDaqQuery);
        if (this.withToolbar) {
            this.setLoading(true);
        }
    }

    onRefresh(fromRefresh?: boolean) {
        if (this.property?.type === ChartViewType.custom) {
            this.getCustomData();
        } else {
            this.onRangeChanged(this.lastDaqQuery.event, fromRefresh);
            this.reloadActive = true;
        }
    }

    onExportData() {
        // let data = <DataTableContent>{ name: 'data', columns: [] };
        // let columns = {};
        // Object.values(this.columnsStyle).forEach((column: TableColumn) => {
        //     columns[column.id] = <DataTableColumn>{ header: `${column.label}`, values: [] };
        // });
        // this.dataSource.data.forEach(row => {
        //     Object.keys(row).forEach(id => {
        //         columns[id].values.push(<TableCellData>row[id].stringValue);
        //     });
        // });
        // data.columns = Object.values(columns);
        // this.dataService.exportTagsData(data);
    }

    public resize(height?: number, width?: number) {
        if (!this.chartPanel) {
            return;
        }
        let chart = this.chartPanel.nativeElement;
        if (!height && chart.offsetParent) {
            height = chart.offsetParent.clientHeight;
        }
        if (!width && chart.offsetParent) {
            width = chart.offsetParent.clientWidth;
        }
        if (height && width) {
            this.options.panel.width = width;
            this.options.width = width;
            this.options.panel.height = height;
            this.options.height = height;
            this.options.height -= 40;      // legend
            if (this.withToolbar && !this.options.hideToolbar) {
                this.options.height -= 34;  // toolbar
            }
            let size = Utils.getDomTextHeight(this.options.titleHeight, this.options.fontFamily);
            this.options.height -= size;    // title

            size = Utils.getDomTextHeight(this.options.axisLabelFontSize, this.options.fontFamily);
            if (size < 10) {size = 10;}
            this.options.height -= size;    // axis
            this.nguplot.resize(this.options.height, this.options.width);
        }
    }

    public init(options: ChartOptions = null, reset = true) {
        if (reset) {
            this.mapData = {};
        }
        if (options) {
            this.options = options;
        }
        this.destroy$.next();
        if (this.property?.type === ChartViewType.history && this.options.refreshInterval) {
            interval(this.options.refreshInterval * 60000).pipe(
                takeUntil(this.destroy$)
            ).subscribe((res) => {
                this.onRefresh();
            });
        }
        this.updateCanvasOptions(this.nguplot);
        if (this.options.panel) {
            this.resize(this.options.panel.height, this.options.panel.width);
        }
        this.nguplot.init(this.options, (this.property?.type === ChartViewType.custom) ? true : false);
        this.updateDomOptions(this.nguplot);
    }

    public setInitRange(startRange?: string) {
        if (this.withToolbar) {
            if (startRange) {
                this.rangeTypeValue = this.options.lastRange;
            } else if (this.options.lastRange) {
                this.rangeTypeValue = this.options.lastRange;
            }
        }
        if (this.property?.type === ChartViewType.history) {
            this.onRangeChanged(this.rangeTypeValue);
        } else if (this.options.loadOldValues && this.options.realtime) {
            this.lastDaqQuery.gid = this.id;
            this.lastDaqQuery.sids = Object.keys(this.mapData);
            var now = new Date();
            this.range.from = new Date(now.getTime() - this.options.realtime * 60000).getTime();
            this.range.to = Date.now();
            this.updateLastDaqQueryRange(this.range);
        }
    }

    public setOptions(options: ChartOptions, clear: boolean = false) {
        this.options = { ...this.options, ...options };
        if (clear) {
            this.options = { ...this.options, ...<ChartOptions>{ series: [{}] } };
        }
        this.init(this.options);
        this.redraw();
    }

    public updateOptions(options: ChartOptions) {
        this.options = { ...this.options, ...options };
        this.init(this.options, false);
        Object.keys(this.mapData).forEach(key => {
            this.nguplot.addSerie(this.mapData[key].index, this.mapData[key].attribute);
        });
        this.setInitRange();
        this.redraw();
    }

    public getOptions(): ChartOptions {
        return this.options;
    }

    public addLine(id: string, name: string, line: ChartLine, addYaxisToLabel: boolean) {
        if (!this.mapData[id]) {
            let linelabel = line.label || name;
            if (addYaxisToLabel)
                {linelabel = `Y${line.yaxis} - ${linelabel}`;}
            let serie = <NgxSeries>{ label: linelabel, stroke: line.color, spanGaps: true };
            if (line.yaxis > 1) {
                serie.scale = line.yaxis.toString();
            } else {
                serie.scale = '1';
            }
<<<<<<< HEAD
            if (line.spangaps){
                serie.spanGaps = true;
            }
            if (line.fill) {
                serie.fill = line.fill;
            }
            if (line.linewidth) {
                serie.width = line.linewidth;
            }
            if (line.zones.length > 1) {
                const zonescolor = this.generateColorZones(line.zones, line.color);
                const zonesfill = this.generateFillZones(line.zones, line.fill);
                if (zonescolor) {
                    serie.stroke = (self, seriesIndex) => this.nguplot.scaleGradient(self, line.yaxis, 1, zonescolor, true);
                }
                if (zonesfill) {
                   serie.fill = (self, seriesIndex) => this.nguplot.scaleGradient(self, line.yaxis, 1, zonesfill, true);
=======
            if (line.zones?.some(zone => zone.fill)) {
                const zones = this.generateZones(line.zones, 'fill', line.fill);
                if (zones) {
                    serie.fill = (self, seriesIndex) => {
                        let fill = this.nguplot.scaleGradient(self, line.yaxis, 1, zones, true);
                        return  fill || line.fill;
                    };
                }
            }
            else if (line.fill) {
                serie.fill = line.fill;
            }
            if (line.zones?.some(zone => zone.stroke)) {
                const zones = this.generateZones(line.zones, 'stroke', line.color);
                if (zones) {
                    serie.stroke = (self, seriesIndex) => this.nguplot.scaleGradient(self, line.yaxis, 1, zones, true) || line.color;
>>>>>>> 24e7ac3a
                }
            }
            serie.lineInterpolation = line.lineInterpolation;
            this.mapData[id] = <MapDataType>{
                index: Object.keys(this.mapData).length + 1,
                attribute: serie,
                lastValueTime: 0
            };
            this.nguplot.addSerie(this.mapData[id].index, this.mapData[id].attribute);
        }
        if (this.isEditor) {
            this.nguplot.setSample();
        }
    }

<<<<<<< HEAD
    private generateColorZones(ranges: ChartLineZone[], baseColor: string): Zone[] {
=======
    private generateZones(ranges: ChartLineZone[], attribute: string, baseColor: string): Zone[] {
>>>>>>> 24e7ac3a
        const result: Zone[] = [];
        const sortedRanges = ranges.sort((a, b) => a.min - b.min);
        result.push([-Infinity, baseColor]);
        sortedRanges.forEach((range, index) => {
<<<<<<< HEAD
            result.push([range.min, range.color]);
=======
            result.push([range.min, range[attribute]]);
>>>>>>> 24e7ac3a
            if (index < sortedRanges.length - 1) {
                const nextMin = sortedRanges[index + 1].min;
                if (range.max < nextMin) {
                    result.push([range.max, baseColor]);
                }
            } else {
                result.push([range.max, baseColor]);
            }
        });
<<<<<<< HEAD
        
        return result;
    }

    private generateFillZones(ranges: ChartLineZone[], baseColor: string): Zone[] {
        const result: Zone[] = [];
        const sortedRanges = ranges.sort((a, b) => a.min - b.min);
        result.push([-Infinity, baseColor]);
        sortedRanges.forEach((range, index) => {
            result.push([range.min, range.fill]);
            if (index < sortedRanges.length - 1) {
                const nextMin = sortedRanges[index + 1].min;
                if (range.max < nextMin) {
                    result.push([range.max, baseColor]);
                }
            } else {
                result.push([range.max, baseColor]);
            }
        });
        
=======
>>>>>>> 24e7ac3a
        return result;
    }

    /**
     * add value to a realtime chart
     * @param id
     * @param x
     * @param y
     */
    public addValue(id: string, x, y) {
        const property = this.mapData[id];
        if (property) {
            if (this.addValueInterval && Utils.getTimeDifferenceInSeconds(property.lastValueTime) < this.addValueInterval) {
                return;
            }
            if (this.range?.zoomStep) {
                // save value in pause to if zoom will be resetted
                if (!this.pauseMemoryValue[id]) {
                    this.pauseMemoryValue[id] = [];
                }
                this.pauseMemoryValue[id].push({ x, y });
                return;
            }
            this.nguplot.addValue(property.index, x, y, this.zoomSize || this.options.realtime * 60);
            property.lastValueTime = Date.now();
            this.range.to = Date.now();
        }
    }

    /**
     * set values to a history chart
     * the values is composed of a matrix of array, array of lines values[]<datetime, value> [line][pos]{dt, value}
     * the have to be transform in uplot format. a matrix with array of datetime and arrays of values [datetime[dt], lineN[value]]
     * @param values
     */
    public setValues(values, chunk: DaqChunkType) {
        let result = [];
        result.push([]);    // timestamp, index 0
        let xmap = {};
        for (var i = 0; i < values.length; i++) {
            result.push([]);    // line
            for (var x = 0; x < values[i].length; x++) {
                let t = values[i][x].dt / 1e3;
                if (result[0].indexOf(t) === -1) {
                    result[0].push(t);
                    xmap[t] = {};
                }
                xmap[t][i] = values[i][x].value;
            }
        }
        result[0].sort(function(a, b) { return a - b; });
        for (var i = 0; i < result[0].length; i++) {
            let t = result[0][i];
            for (var x = 1; x < result.length; x++) {
                if (xmap[t][x - 1] !== undefined) {
                    result[x].push(xmap[t][x - 1]);
                } else {
                    result[x].push(null);
                }
            }
        }
        if (!chunk || chunk.index === 1) {
            this.nguplot.setData(result);
        } else {
            this.nguplot.addData(result);
        }
        this.nguplot.setXScala(this.range.from / 1e3, this.range.to / 1e3);
        if (!chunk || chunk.index === chunk.of) {
            setTimeout(() => {
                this.setLoading(false);
            }, 500);
        }
    }

    public redraw() {
        this.nguplot.redraw();
    }

    setZoom(range: ZoomRangeType) {
        this.range = range;
        this.nguplot.setXScala(this.range.from / 1e3, this.range.to / 1e3);
        this.zoomSize = this.range.to / 1e3 - this.range.from / 1e3;
        // if zoom resetted then add values in saved in pause
        if (!range.zoomStep) {
            Object.keys(this.pauseMemoryValue).forEach((id) => {
                const data = this.pauseMemoryValue[id];
                if (data) {
                    Object.values(data).forEach((value) => {
                        this.addValue(id, value.x, value.y);
                    });
                }
            });
            this.pauseMemoryValue = {};
        }
        this.updateLastDaqQueryRange(this.range);
    }

    private updateLastDaqQueryRange(range: DaqRangeType) {
        this.lastDaqQuery.from = range.from;
        this.lastDaqQuery.to = range.to;
        this.onDaqQuery();
    }

    getZoomStatus() {
        return this.range;
    }

    public setProperty(property: any, value: any): boolean {
        if (Utils.isNullOrUndefined(this[property])) {
            return false;
        }
        this[property] = value;
        return true;
    }

    public static DefaultOptions() {
        return <ChartOptions>{
            title: 'Title', fontFamily: 'Roboto-Regular', legendFontSize: 12, colorBackground: 'rgba(255,255,255,0)', legendBackground: 'rgba(255,255,255,0)',
            titleHeight: 18, axisLabelFontSize: 12, labelsDivWidth: 0, axisLineColor: 'rgba(0,0,0,1)', axisLabelColor: 'rgba(0,0,0,1)',
            legendMode: 'always', series: [], width: 360, height: 200, decimalsPrecision: 2, realtime: 60,
            dateFormat: Utils.getEnumKey(DateFormatType, DateFormatType.MM_DD_YYYY),
            timeFormat: Utils.getEnumKey(TimeFormatType, TimeFormatType.hh_mm_ss_AA)
        };
    }

    private setLoading(load: boolean) {
        if (load) {
            timer(10000).pipe(
                takeUntil(this.destroy$)
            ).subscribe((res) => {
                this.loading = false;
            });
        }
        this.loading = load;
    }

    private updateCanvasOptions(ngup: NgxUplotComponent) {
        if (!this.options.axes) {
            this.options.axes = [{ label: 'Time', grid: { show: true, width: 1 / devicePixelRatio }, ticks: {} }];
            this.options.axes.push({ grid: { show: true, width: 1 / devicePixelRatio }, ticks: {}, scale: '1' });
            this.options.axes.push({ grid: { show: false, width: 1 / devicePixelRatio }, ticks: {}, side: 1, scale: '2' });
            this.options.axes.push({ grid: { show: false, width: 1 / devicePixelRatio }, ticks: {}, side: 3, scale: '3' });
            this.options.axes.push({ grid: { show: false, width: 1 / devicePixelRatio }, ticks: {}, side: 1, scale: '4' });
        }
        for (let i = 0; i < this.options.axes.length; i++) {
            let font = '';
            if (this.options.axisLabelFontSize) {
                font = this.options.axisLabelFontSize + 'px';
            }
            if (this.options.fontFamily) {font += ' ' + this.options.fontFamily;}
            this.options.axes[i].font = font;
            this.options.axes[i].labelFont = font;
            this.options.axes[i].ticks = { width: 1 / devicePixelRatio };
            if (this.options.gridLineColor) {
                this.options.axes[i].grid.stroke = this.options.gridLineColor;
                this.options.axes[i].ticks.stroke = this.options.gridLineColor;
            }
            if (this.options.axisLabelColor) {this.options.axes[i].stroke = this.options.axisLabelColor;}
        }

        let always = Utils.getEnumKey(ChartLegendMode, ChartLegendMode.always);
        let bottom = Utils.getEnumKey(ChartLegendMode, ChartLegendMode.bottom);
        let follow = Utils.getEnumKey(ChartLegendMode, ChartLegendMode.follow);
        this.options.legend = { show: (this.options.legendMode === always || this.options.legendMode === bottom), width: 1 };
        this.options.tooltip = { show: (this.options.legendMode === always || this.options.legendMode === follow) };
        // Axes label
        if (this.options.axisLabelX) {this.options.axes[0].label = this.options.axisLabelX;}
        if (this.options.axisLabelY1) {this.options.axes[1].label = this.options.axisLabelY1;}
        if (this.options.axisLabelY2) {this.options.axes[2].label = this.options.axisLabelY2;}
        if (this.options.axisLabelY3) {this.options.axes[3].label = this.options.axisLabelY3;}
        if (this.options.axisLabelY4) {this.options.axes[4].label = this.options.axisLabelY4;}
    }

    private updateDomOptions(ngup: NgxUplotComponent) {
        let ele = this.chartPanel.nativeElement.getElementsByClassName('u-title');
        if (ele) {
            let title = ele[0];
            if (this.options.titleHeight) {
                if (this.options.axisLabelColor) {title.style.color = this.options.axisLabelColor;}
                if (this.options.titleHeight) {title.style.fontSize = this.options.titleHeight + 'px';}
                if (this.options.fontFamily) {title.style.fontFamily = this.options.fontFamily;}
            } else {
                title.style.display = 'none';
            }
        }
        let legend = this.chartPanel.nativeElement.querySelector('.u-legend');
        if (legend) {
            if (this.options.axisLabelColor) {legend.style.color = this.options.axisLabelColor;}
            legend.style.lineHeight = 0;
        }
        this.chartPanel.nativeElement.style.backgroundColor = this.options.colorBackground;
    }

    private getCustomData() {
        const script = this.projectService.getScripts()?.find(script => script.id === this.property?.options?.scriptId);
        if (script) {
            let scriptToRun = Utils.clone(script);
            let chart = this.hmiService.getChart(this.property.id);
            this.reloadActive = true;
            scriptToRun.parameters = [<ScriptParam>{
                type: ScriptParamType.chart,
                value: chart?.lines,
                name: script.parameters[0]?.name
            }];
            this.scriptService.runScript(scriptToRun).pipe(
                delay(200)
            ).subscribe(customData => {
                this.setCustomValues(customData);
            }, err => {
                console.error(err);
            }, () => {
                this.reloadActive = false;
            });
        }
    }

    /**
     * set custom values to a chart
     * the values is composed of a matrix of array, array of lines[<x[], y[]>]
     * the have to be transform in uplot format. a matrix with array of datetime and arrays of values [x[value], lineN[value]]
     * @param values
     */
    public setCustomValues(lines) {
        let result = [];
        result.push([]);    // timestamp, index 0
        let xmap = {};
        for (var i = 0; i < lines?.length; i++) {
            result.push([]);    // line
            for (var xPos = 0; xPos < lines[i]?.x.length; xPos++) {
                let xValue = lines[i].x[xPos];
                if (result[0].indexOf(xValue) === -1) {
                    result[0].push(xValue);
                    xmap[xValue] = {};
                }
                const yValue = lines[i].y[xPos];
                xmap[xValue][i] = yValue;
            }
        }
        result[0].sort(function(a, b) { return a - b; });
        for (var i = 0; i < result[0].length; i++) {
            let t = result[0][i];
            for (var x = 1; x < result.length; x++) {
                if (xmap[t][x - 1] !== undefined) {
                    result[x].push(xmap[t][x - 1]);
                } else {
                    result[x].push(null);
                }
            }
        }
        this.nguplot?.setData(result);
        setTimeout(() => {
            this.setLoading(false);
        }, 500);
    }
}

interface MapDataType {
    index: number;
    attribute: NgxSeries;
    lastValueTime: number;
}

interface MapDataDictionary {
    [key: string]: MapDataType;
}

interface DaqRangeType {
    from: number;
    to: number;
}

interface ZoomRangeType {
    from: number;
    to: number;
    zoomStep: number;
}

interface ValueType {
    x: any;
    y: any;
}

interface ValueDictionary {
    [key: string]: ValueType[];
}

type Zone = [number, string];<|MERGE_RESOLUTION|>--- conflicted
+++ resolved
@@ -284,7 +284,6 @@
             } else {
                 serie.scale = '1';
             }
-<<<<<<< HEAD
             if (line.spangaps){
                 serie.spanGaps = true;
             }
@@ -294,15 +293,7 @@
             if (line.linewidth) {
                 serie.width = line.linewidth;
             }
-            if (line.zones.length > 1) {
-                const zonescolor = this.generateColorZones(line.zones, line.color);
-                const zonesfill = this.generateFillZones(line.zones, line.fill);
-                if (zonescolor) {
-                    serie.stroke = (self, seriesIndex) => this.nguplot.scaleGradient(self, line.yaxis, 1, zonescolor, true);
-                }
-                if (zonesfill) {
-                   serie.fill = (self, seriesIndex) => this.nguplot.scaleGradient(self, line.yaxis, 1, zonesfill, true);
-=======
+
             if (line.zones?.some(zone => zone.fill)) {
                 const zones = this.generateZones(line.zones, 'fill', line.fill);
                 if (zones) {
@@ -319,7 +310,7 @@
                 const zones = this.generateZones(line.zones, 'stroke', line.color);
                 if (zones) {
                     serie.stroke = (self, seriesIndex) => this.nguplot.scaleGradient(self, line.yaxis, 1, zones, true) || line.color;
->>>>>>> 24e7ac3a
+
                 }
             }
             serie.lineInterpolation = line.lineInterpolation;
@@ -335,20 +326,13 @@
         }
     }
 
-<<<<<<< HEAD
-    private generateColorZones(ranges: ChartLineZone[], baseColor: string): Zone[] {
-=======
+
     private generateZones(ranges: ChartLineZone[], attribute: string, baseColor: string): Zone[] {
->>>>>>> 24e7ac3a
         const result: Zone[] = [];
         const sortedRanges = ranges.sort((a, b) => a.min - b.min);
         result.push([-Infinity, baseColor]);
         sortedRanges.forEach((range, index) => {
-<<<<<<< HEAD
-            result.push([range.min, range.color]);
-=======
             result.push([range.min, range[attribute]]);
->>>>>>> 24e7ac3a
             if (index < sortedRanges.length - 1) {
                 const nextMin = sortedRanges[index + 1].min;
                 if (range.max < nextMin) {
@@ -358,29 +342,6 @@
                 result.push([range.max, baseColor]);
             }
         });
-<<<<<<< HEAD
-        
-        return result;
-    }
-
-    private generateFillZones(ranges: ChartLineZone[], baseColor: string): Zone[] {
-        const result: Zone[] = [];
-        const sortedRanges = ranges.sort((a, b) => a.min - b.min);
-        result.push([-Infinity, baseColor]);
-        sortedRanges.forEach((range, index) => {
-            result.push([range.min, range.fill]);
-            if (index < sortedRanges.length - 1) {
-                const nextMin = sortedRanges[index + 1].min;
-                if (range.max < nextMin) {
-                    result.push([range.max, baseColor]);
-                }
-            } else {
-                result.push([range.max, baseColor]);
-            }
-        });
-        
-=======
->>>>>>> 24e7ac3a
         return result;
     }
 
@@ -667,4 +628,4 @@
     [key: string]: ValueType[];
 }
 
-type Zone = [number, string];+type Zone = [number, string];
