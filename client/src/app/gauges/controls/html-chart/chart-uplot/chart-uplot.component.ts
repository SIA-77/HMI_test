import { Component, OnInit, AfterViewInit, OnDestroy, ViewChild, Input, Output, EventEmitter, ElementRef } from '@angular/core';

import { ChartLegendMode, ChartRangeType, ChartRangeConverter, ChartLine, ChartViewType, ChartLineZone } from '../../../../_models/chart';
import { NgxUplotComponent, NgxSeries, ChartOptions } from '../../../../gui-helpers/ngx-uplot/ngx-uplot.component';
import { DaqQuery, DateFormatType, TimeFormatType, IDateRange, GaugeChartProperty, DaqChunkType } from '../../../../_models/hmi';
import { Utils } from '../../../../_helpers/utils';
import { TranslateService } from '@ngx-translate/core';

import { DaterangeDialogComponent } from '../../../../gui-helpers/daterange-dialog/daterange-dialog.component';
import { MatLegacyDialog as MatDialog } from '@angular/material/legacy-dialog';
import { Subject, interval, timer } from 'rxjs';
import { delay, takeUntil } from 'rxjs/operators';
import { ScriptService } from '../../../../_services/script.service';
import { ProjectService } from '../../../../_services/project.service';
import { ScriptParam, ScriptParamType } from '../../../../_models/script';
import { HmiService } from '../../../../_services/hmi.service';

@Component({
    selector: 'chart-uplot',
    templateUrl: './chart-uplot.component.html',
    styleUrls: ['./chart-uplot.component.scss']
})
export class ChartUplotComponent implements OnInit, AfterViewInit, OnDestroy {

    @ViewChild('chartPanel', {static: false}) public chartPanel: ElementRef;
    @ViewChild('nguplot', {static: false}) public nguplot: NgxUplotComponent;

    @Input() options: ChartOptions;
    @Output() onTimeRange: EventEmitter<DaqQuery> = new EventEmitter();

    loading = false;
    id: string;
    withToolbar = false;
    isEditor = false;
    reloadActive = false;
    private lastDaqQuery = new DaqQuery();
    rangeTypeValue = Utils.getEnumKey(ChartRangeType, ChartRangeType.last8h);
    rangeType: ChartRangeType;
    range: ZoomRangeType = { from: Date.now(), to: Date.now(), zoomStep: 0 };
    mapData: MapDataDictionary = {};
    pauseMemoryValue: ValueDictionary = {};
    private destroy$ = new Subject<void>();
    property: GaugeChartProperty;
    chartName: string;
    addValueInterval = 0;
    zoomSize = 0;

    constructor(
        private projectService: ProjectService,
        private hmiService: HmiService,
        private scriptService: ScriptService,
        public dialog: MatDialog,
        private translateService: TranslateService) {
    }

    ngOnInit() {
        if (!this.options) {
            this.options = ChartUplotComponent.DefaultOptions();
        }
    }

    ngAfterViewInit() {
        if (!this.isEditor && this.property?.type === ChartViewType.custom) {
            this.getCustomData();
        }
        if (this.nguplot) {
            this.nguplot.languageLabels.serie = this.translateService.instant('chart.labels-serie');
            this.nguplot.languageLabels.time = this.translateService.instant('chart.labels-time');
            this.nguplot.languageLabels.title = this.translateService.instant('chart.labels-title');
        }
    }

    ngOnDestroy() {
        try {
            delete this.chartPanel;
            if (this.nguplot) {
                this.nguplot.ngOnDestroy();
            }
            delete this.nguplot;
            this.destroy$.next();
            this.destroy$.unsubscribe();
        } catch (e) {
            console.error(e);
        }
    }

    onClick(evStep: string) {
        if (this.isEditor) {
            return;
        }
        this.lastDaqQuery.gid = this.id;
        let timeStep = ChartRangeConverter.ChartRangeToHours(<ChartRangeType>this.rangeTypeValue) * 60 * 60;
        if (this.zoomSize) {
            timeStep = this.zoomSize;
        }
        if (evStep === 'B') {           // back
            this.range.to = new Date(this.range.from).getTime();
            this.range.from = new Date(this.range.from).setTime(new Date(this.range.from).getTime() - (timeStep * 1000));
        } else if (evStep === 'F') {    // forward
            this.range.from = new Date(this.range.to).getTime();
            this.range.to = new Date(this.range.from).setTime(new Date(this.range.from).getTime() + (timeStep * 1000));
        }
        this.lastDaqQuery.sids = Object.keys(this.mapData);
        this.updateLastDaqQueryRange(this.range);
    }

    onRangeChanged(ev, fromRefresh?: boolean) {
        if (this.isEditor) {
            return;
        }
        if (!fromRefresh) {
            this.zoomSize = 0;
        }
        if (ev) {
            this.range.from = Date.now();
            this.range.to = Date.now();
            let timeStep = ChartRangeConverter.ChartRangeToHours(ev) * 60 * 60;
            if (this.zoomSize) {
                timeStep = this.zoomSize;
            }
            this.range.from = new Date(this.range.from).setTime(new Date(this.range.from).getTime() - (timeStep * 1000));

            this.lastDaqQuery.event = ev;
            this.lastDaqQuery.gid = this.id;
            this.lastDaqQuery.sids = Object.keys(this.mapData);
            this.updateLastDaqQueryRange(this.range);
        }
    }

    onDateRange() {
        let dialogRef = this.dialog.open(DaterangeDialogComponent, {
            panelClass: 'light-dialog-container'
        });
        dialogRef.afterClosed().subscribe((dateRange: IDateRange) => {
            if (dateRange) {
                this.range.from = dateRange.start;
                this.range.to = dateRange.end;
                this.lastDaqQuery.gid = this.id;
                this.lastDaqQuery.sids = Object.keys(this.mapData);
                this.updateLastDaqQueryRange(this.range);
            }
        });
    }

    onDaqQuery(daqQuery?: DaqQuery) {
        if (daqQuery) {
            this.lastDaqQuery = <DaqQuery>Utils.mergeDeep(this.lastDaqQuery, daqQuery);
        }
        this.lastDaqQuery.chunked = true;
        this.onTimeRange.emit(this.lastDaqQuery);
        if (this.withToolbar) {
            this.setLoading(true);
        }
    }

    onRefresh(fromRefresh?: boolean) {
        if (this.property?.type === ChartViewType.custom) {
            this.getCustomData();
        } else {
            this.onRangeChanged(this.lastDaqQuery.event, fromRefresh);
            this.reloadActive = true;
        }
    }

    onExportData() {
        // let data = <DataTableContent>{ name: 'data', columns: [] };
        // let columns = {};
        // Object.values(this.columnsStyle).forEach((column: TableColumn) => {
        //     columns[column.id] = <DataTableColumn>{ header: `${column.label}`, values: [] };
        // });
        // this.dataSource.data.forEach(row => {
        //     Object.keys(row).forEach(id => {
        //         columns[id].values.push(<TableCellData>row[id].stringValue);
        //     });
        // });
        // data.columns = Object.values(columns);
        // this.dataService.exportTagsData(data);
    }

    public resize(height?: number, width?: number) {
        let chart = this.chartPanel.nativeElement;
        if (!height && chart.offsetParent) {
            height = chart.offsetParent.clientHeight;
        }
        if (!width && chart.offsetParent) {
            width = chart.offsetParent.clientWidth;
        }
        if (height && width) {
            this.options.panel.width = width;
            this.options.width = width;
            this.options.panel.height = height;
            this.options.height = height;
            this.options.height -= 40;      // legend
            if (this.withToolbar && !this.options.hideToolbar) {
                this.options.height -= 34;  // toolbar
            }
            let size = Utils.getDomTextHeight(this.options.titleHeight, this.options.fontFamily);
            this.options.height -= size;    // title

            size = Utils.getDomTextHeight(this.options.axisLabelFontSize, this.options.fontFamily);
            if (size < 10) {size = 10;}
            this.options.height -= size;    // axis
            this.nguplot.resize(this.options.height, this.options.width);
        }
    }

    public init(options: ChartOptions = null, reset = true) {
        if (reset) {
            this.mapData = {};
        }
        if (options) {
            this.options = options;
        }
        this.destroy$.next();
        if (this.property?.type === ChartViewType.history && this.options.refreshInterval) {
            interval(this.options.refreshInterval * 60000).pipe(
                takeUntil(this.destroy$)
            ).subscribe((res) => {
                this.onRefresh();
            });
        }
        this.updateCanvasOptions(this.nguplot);
        if (this.options.panel) {
            this.resize(this.options.panel.height, this.options.panel.width);
        }
        this.nguplot.init(this.options, (this.property?.type === ChartViewType.custom) ? true : false);
        this.updateDomOptions(this.nguplot);
    }

    public setInitRange(startRange?: string) {
        if (this.withToolbar) {
            if (startRange) {
                this.rangeTypeValue = this.options.lastRange;
            } else if (this.options.lastRange) {
                this.rangeTypeValue = this.options.lastRange;
            }
        }
        if (this.property?.type === ChartViewType.history) {
            this.onRangeChanged(this.rangeTypeValue);
        } else if (this.options.loadOldValues && this.options.realtime) {
            this.lastDaqQuery.gid = this.id;
            this.lastDaqQuery.sids = Object.keys(this.mapData);
            var now = new Date();
            this.range.from = new Date(now.getTime() - this.options.realtime * 60000).getTime();
            this.range.to = Date.now();
            this.updateLastDaqQueryRange(this.range);
        }
    }

    public setOptions(options: ChartOptions, clear: boolean = false) {
        this.options = { ...this.options, ...options };
        if (clear) {
            this.options = { ...this.options, ...<ChartOptions>{ series: [{}] } };
        }
        this.init(this.options);
        this.redraw();
    }

    public updateOptions(options: ChartOptions) {
        this.options = { ...this.options, ...options };
        this.init(this.options, false);
        Object.keys(this.mapData).forEach(key => {
            this.nguplot.addSerie(this.mapData[key].index, this.mapData[key].attribute);
        });
        this.setInitRange();
        this.redraw();
    }

    public getOptions(): ChartOptions {
        return this.options;
    }

    public addLine(id: string, name: string, line: ChartLine, addYaxisToLabel: boolean) {
        if (!this.mapData[id]) {
            let linelabel = line.label || name;
            if (addYaxisToLabel)
                {linelabel = `Y${line.yaxis} - ${linelabel}`;}
            let serie = <NgxSeries>{ label: linelabel, stroke: line.color, spanGaps: true };
            if (line.yaxis > 1) {
                serie.scale = line.yaxis.toString();
            } else {
                serie.scale = '1';
            }
            if (line.fill) {
<<<<<<< HEAD
                if (line.fillzones) {
                    const zones = this.generateZones(line.fillzones, line.fill);
=======
                if (line.zones?.some(zone => zone.fill)) {
                    const zones = this.generateZones(line.zones, 'fill', line.fill);
>>>>>>> e3528966
                    if (zones) {
                        serie.fill = (self, seriesIndex) => this.nguplot.scaleGradient(self, line.yaxis, 1, zones, true);
                    }
                }
                else {
                    serie.fill = line.fill;
                }
            }
<<<<<<< HEAD
            if (line.strokezones) {
                const zones = this.generateZones(line.strokezones, line.color);
                if (zones) {
                    serie.stroke = (self, seriesIndex) => this.nguplot.scaleGradient(self, line.yaxis, 1, zones, true);
                }
            }
            if (line.zones) {
                const zones = this.generateZones(line.zones, line.color);
=======
            if (line.zones?.some(zone => zone.stroke)) {
                const zones = this.generateZones(line.zones, 'stroke', line.color);
>>>>>>> e3528966
                if (zones) {
                    serie.stroke = (self, seriesIndex) => this.nguplot.scaleGradient(self, line.yaxis, 1, zones, true);
                }
            }
            serie.lineInterpolation = line.lineInterpolation;
            this.mapData[id] = <MapDataType>{
                index: Object.keys(this.mapData).length + 1,
                attribute: serie,
                lastValueTime: 0
            };
            this.nguplot.addSerie(this.mapData[id].index, this.mapData[id].attribute);
        }
        if (this.isEditor) {
            this.nguplot.setSample();
        }
    }

<<<<<<< HEAD
    private generateZones(ranges: ChartLineZone[], baseColor: string): Zone[] {
=======
    private generateZones(ranges: ChartLineZone[], attribute: string, baseColor: string): Zone[] {
>>>>>>> e3528966
        const result: Zone[] = [];
        const sortedRanges = ranges.sort((a, b) => a.min - b.min);
        result.push([-Infinity, baseColor]);
        sortedRanges.forEach((range, index) => {
<<<<<<< HEAD
            result.push([range.min, range.color]);
=======
            result.push([range.min, range[attribute]]);
>>>>>>> e3528966
            if (index < sortedRanges.length - 1) {
                const nextMin = sortedRanges[index + 1].min;
                if (range.max < nextMin) {
                    result.push([range.max, baseColor]);
                }
            } else {
                result.push([range.max, baseColor]);
            }
        });
        return result;
    }

    /**
     * add value to a realtime chart
     * @param id
     * @param x
     * @param y
     */
    public addValue(id: string, x, y) {
        const property = this.mapData[id];
        if (property) {
            if (this.addValueInterval && Utils.getTimeDifferenceInSeconds(property.lastValueTime) < this.addValueInterval) {
                return;
            }
            if (this.range?.zoomStep) {
                // save value in pause to if zoom will be resetted
                if (!this.pauseMemoryValue[id]) {
                    this.pauseMemoryValue[id] = [];
                }
                this.pauseMemoryValue[id].push({ x, y });
                return;
            }
            this.nguplot.addValue(property.index, x, y, this.zoomSize || this.options.realtime * 60);
            property.lastValueTime = Date.now();
            this.range.to = Date.now();
        }
    }

    /**
     * set values to a history chart
     * the values is composed of a matrix of array, array of lines values[]<datetime, value> [line][pos]{dt, value}
     * the have to be transform in uplot format. a matrix with array of datetime and arrays of values [datetime[dt], lineN[value]]
     * @param values
     */
    public setValues(values, chunk: DaqChunkType) {
        let result = [];
        result.push([]);    // timestamp, index 0
        let xmap = {};
        for (var i = 0; i < values.length; i++) {
            result.push([]);    // line
            for (var x = 0; x < values[i].length; x++) {
                let t = values[i][x].dt / 1e3;
                if (result[0].indexOf(t) === -1) {
                    result[0].push(t);
                    xmap[t] = {};
                }
                xmap[t][i] = values[i][x].value;
            }
        }
        result[0].sort(function(a, b) { return a - b; });
        for (var i = 0; i < result[0].length; i++) {
            let t = result[0][i];
            for (var x = 1; x < result.length; x++) {
                if (xmap[t][x - 1] !== undefined) {
                    result[x].push(xmap[t][x - 1]);
                } else {
                    result[x].push(null);
                }
            }
        }
        if (!chunk || chunk.index === 1) {
            this.nguplot.setData(result);
        } else {
            this.nguplot.addData(result);
        }
        this.nguplot.setXScala(this.range.from / 1e3, this.range.to / 1e3);
        if (!chunk || chunk.index === chunk.of) {
            setTimeout(() => {
                this.setLoading(false);
            }, 500);
        }
    }

    public redraw() {
        this.nguplot.redraw();
    }

    setZoom(range: ZoomRangeType) {
        this.range = range;
        this.nguplot.setXScala(this.range.from / 1e3, this.range.to / 1e3);
        this.zoomSize = this.range.to / 1e3 - this.range.from / 1e3;
        // if zoom resetted then add values in saved in pause
        if (!range.zoomStep) {
            Object.keys(this.pauseMemoryValue).forEach((id) => {
                const data = this.pauseMemoryValue[id];
                if (data) {
                    Object.values(data).forEach((value) => {
                        this.addValue(id, value.x, value.y);
                    });
                }
            });
            this.pauseMemoryValue = {};
        }
        this.updateLastDaqQueryRange(this.range);
    }

    private updateLastDaqQueryRange(range: DaqRangeType) {
        this.lastDaqQuery.from = range.from;
        this.lastDaqQuery.to = range.to;
        this.onDaqQuery();
    }

    getZoomStatus() {
        return this.range;
    }

    public setProperty(property: any, value: any): boolean {
        if (Utils.isNullOrUndefined(this[property])) {
            return false;
        }
        this[property] = value;
        return true;
    }

    public static DefaultOptions() {
        return <ChartOptions>{
            title: 'Title', fontFamily: 'Roboto-Regular', legendFontSize: 12, colorBackground: 'rgba(255,255,255,0)', legendBackground: 'rgba(255,255,255,0)',
            titleHeight: 18, axisLabelFontSize: 12, labelsDivWidth: 0, axisLineColor: 'rgba(0,0,0,1)', axisLabelColor: 'rgba(0,0,0,1)',
            legendMode: 'always', series: [], width: 360, height: 200, decimalsPrecision: 2, realtime: 60,
            dateFormat: Utils.getEnumKey(DateFormatType, DateFormatType.MM_DD_YYYY),
            timeFormat: Utils.getEnumKey(TimeFormatType, TimeFormatType.hh_mm_ss_AA)
        };
    }

    private setLoading(load: boolean) {
        if (load) {
            timer(10000).pipe(
                takeUntil(this.destroy$)
            ).subscribe((res) => {
                this.loading = false;
            });
        }
        this.loading = load;
    }

    private updateCanvasOptions(ngup: NgxUplotComponent) {
        if (!this.options.axes) {
            this.options.axes = [{ label: 'Time', grid: { show: true, width: 1 / devicePixelRatio }, ticks: {} }];
            this.options.axes.push({ grid: { show: true, width: 1 / devicePixelRatio }, ticks: {}, scale: '1' });
            this.options.axes.push({ grid: { show: false, width: 1 / devicePixelRatio }, ticks: {}, side: 1, scale: '2' });
            this.options.axes.push({ grid: { show: false, width: 1 / devicePixelRatio }, ticks: {}, side: 3, scale: '3' });
            this.options.axes.push({ grid: { show: false, width: 1 / devicePixelRatio }, ticks: {}, side: 1, scale: '4' });
        }
        for (let i = 0; i < this.options.axes.length; i++) {
            let font = '';
            if (this.options.axisLabelFontSize) {
                font = this.options.axisLabelFontSize + 'px';
            }
            if (this.options.fontFamily) {font += ' ' + this.options.fontFamily;}
            this.options.axes[i].font = font;
            this.options.axes[i].labelFont = font;
            this.options.axes[i].ticks = { width: 1 / devicePixelRatio };
            if (this.options.gridLineColor) {
                this.options.axes[i].grid.stroke = this.options.gridLineColor;
                this.options.axes[i].ticks.stroke = this.options.gridLineColor;
            }
            if (this.options.axisLabelColor) {this.options.axes[i].stroke = this.options.axisLabelColor;}
        }

        let always = Utils.getEnumKey(ChartLegendMode, ChartLegendMode.always);
        let bottom = Utils.getEnumKey(ChartLegendMode, ChartLegendMode.bottom);
        let follow = Utils.getEnumKey(ChartLegendMode, ChartLegendMode.follow);
        this.options.legend = { show: (this.options.legendMode === always || this.options.legendMode === bottom), width: 1 };
        this.options.tooltip = { show: (this.options.legendMode === always || this.options.legendMode === follow) };
        // Axes label
        if (this.options.axisLabelX) {this.options.axes[0].label = this.options.axisLabelX;}
        if (this.options.axisLabelY1) {this.options.axes[1].label = this.options.axisLabelY1;}
        if (this.options.axisLabelY2) {this.options.axes[2].label = this.options.axisLabelY2;}
        if (this.options.axisLabelY3) {this.options.axes[3].label = this.options.axisLabelY3;}
        if (this.options.axisLabelY4) {this.options.axes[4].label = this.options.axisLabelY4;}
    }

    private updateDomOptions(ngup: NgxUplotComponent) {
        let ele = this.chartPanel.nativeElement.getElementsByClassName('u-title');
        if (ele) {
            let title = ele[0];
            if (this.options.titleHeight) {
                if (this.options.axisLabelColor) {title.style.color = this.options.axisLabelColor;}
                if (this.options.titleHeight) {title.style.fontSize = this.options.titleHeight + 'px';}
                if (this.options.fontFamily) {title.style.fontFamily = this.options.fontFamily;}
            } else {
                title.style.display = 'none';
            }
        }
        let legend = this.chartPanel.nativeElement.querySelector('.u-legend');
        if (legend) {
            if (this.options.axisLabelColor) {legend.style.color = this.options.axisLabelColor;}
            legend.style.lineHeight = 0;
        }
        this.chartPanel.nativeElement.style.backgroundColor = this.options.colorBackground;
    }

    private getCustomData() {
        const script = this.projectService.getScripts()?.find(script => script.id === this.property?.options?.scriptId);
        if (script) {
            let scriptToRun = Utils.clone(script);
            let chart = this.hmiService.getChart(this.property.id);
            this.reloadActive = true;
            scriptToRun.parameters = [<ScriptParam>{
                type: ScriptParamType.chart,
                value: chart?.lines,
                name: script.parameters[0]?.name
            }];
            this.scriptService.runScript(scriptToRun).pipe(
                delay(200)
            ).subscribe(customData => {
                this.setCustomValues(customData);
            }, err => {
                console.error(err);
            }, () => {
                this.reloadActive = false;
            });
        }
    }

    /**
     * set custom values to a chart
     * the values is composed of a matrix of array, array of lines[<x[], y[]>]
     * the have to be transform in uplot format. a matrix with array of datetime and arrays of values [x[value], lineN[value]]
     * @param values
     */
    public setCustomValues(lines) {
        let result = [];
        result.push([]);    // timestamp, index 0
        let xmap = {};
        for (var i = 0; i < lines?.length; i++) {
            result.push([]);    // line
            for (var xPos = 0; xPos < lines[i]?.x.length; xPos++) {
                let xValue = lines[i].x[xPos];
                if (result[0].indexOf(xValue) === -1) {
                    result[0].push(xValue);
                    xmap[xValue] = {};
                }
                const yValue = lines[i].y[xPos];
                xmap[xValue][i] = yValue;
            }
        }
        result[0].sort(function(a, b) { return a - b; });
        for (var i = 0; i < result[0].length; i++) {
            let t = result[0][i];
            for (var x = 1; x < result.length; x++) {
                if (xmap[t][x - 1] !== undefined) {
                    result[x].push(xmap[t][x - 1]);
                } else {
                    result[x].push(null);
                }
            }
        }
        this.nguplot?.setData(result);
        setTimeout(() => {
            this.setLoading(false);
        }, 500);
    }
}

interface MapDataType {
    index: number;
    attribute: NgxSeries;
    lastValueTime: number;
}

interface MapDataDictionary {
    [key: string]: MapDataType;
}

interface DaqRangeType {
    from: number;
    to: number;
}

interface ZoomRangeType {
    from: number;
    to: number;
    zoomStep: number;
}

interface ValueType {
    x: any;
    y: any;
}

interface ValueDictionary {
    [key: string]: ValueType[];
}

type Zone = [number, string];<|MERGE_RESOLUTION|>--- conflicted
+++ resolved
@@ -282,13 +282,8 @@
                 serie.scale = '1';
             }
             if (line.fill) {
-<<<<<<< HEAD
-                if (line.fillzones) {
-                    const zones = this.generateZones(line.fillzones, line.fill);
-=======
                 if (line.zones?.some(zone => zone.fill)) {
                     const zones = this.generateZones(line.zones, 'fill', line.fill);
->>>>>>> e3528966
                     if (zones) {
                         serie.fill = (self, seriesIndex) => this.nguplot.scaleGradient(self, line.yaxis, 1, zones, true);
                     }
@@ -297,19 +292,8 @@
                     serie.fill = line.fill;
                 }
             }
-<<<<<<< HEAD
-            if (line.strokezones) {
-                const zones = this.generateZones(line.strokezones, line.color);
-                if (zones) {
-                    serie.stroke = (self, seriesIndex) => this.nguplot.scaleGradient(self, line.yaxis, 1, zones, true);
-                }
-            }
-            if (line.zones) {
-                const zones = this.generateZones(line.zones, line.color);
-=======
             if (line.zones?.some(zone => zone.stroke)) {
                 const zones = this.generateZones(line.zones, 'stroke', line.color);
->>>>>>> e3528966
                 if (zones) {
                     serie.stroke = (self, seriesIndex) => this.nguplot.scaleGradient(self, line.yaxis, 1, zones, true);
                 }
@@ -327,20 +311,12 @@
         }
     }
 
-<<<<<<< HEAD
-    private generateZones(ranges: ChartLineZone[], baseColor: string): Zone[] {
-=======
     private generateZones(ranges: ChartLineZone[], attribute: string, baseColor: string): Zone[] {
->>>>>>> e3528966
         const result: Zone[] = [];
         const sortedRanges = ranges.sort((a, b) => a.min - b.min);
         result.push([-Infinity, baseColor]);
         sortedRanges.forEach((range, index) => {
-<<<<<<< HEAD
-            result.push([range.min, range.color]);
-=======
             result.push([range.min, range[attribute]]);
->>>>>>> e3528966
             if (index < sortedRanges.length - 1) {
                 const nextMin = sortedRanges[index + 1].min;
                 if (range.max < nextMin) {
