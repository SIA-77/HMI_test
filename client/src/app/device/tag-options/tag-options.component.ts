import { Component, Inject } from '@angular/core';
import { FormBuilder, FormGroup, Validators } from '@angular/forms';
import { MatDialogRef, MAT_DIALOG_DATA } from '@angular/material/dialog';
import { TagDaq } from '../../_models/device';

@Component({
    selector: 'app-tag-options',
    templateUrl: './tag-options.component.html',
    styleUrls: ['./tag-options.component.css']
})
export class TagOptionsComponent {

    formGroup: FormGroup;

    constructor(
        public dialogRef: MatDialogRef<TagOptionsComponent>,
        private fb: FormBuilder,
        @Inject(MAT_DIALOG_DATA) public data: any) {

        this.formGroup = this.fb.group({
            interval: [{value: 60, disabled: true}, [Validators.required, Validators.min(1)]],
            changed: [{value: false, disabled: true}],
            enabled: [false],
<<<<<<< HEAD
            format: [null]
=======
            format: [Validators.required, Validators.min(0)]
>>>>>>> 075bde05
        });

        this.formGroup.controls.enabled.valueChanges.subscribe(enabled => {
            if (enabled) {
                this.formGroup.controls.interval.enable();
                this.formGroup.controls.changed.enable();
            } else {
                this.formGroup.controls.interval.disable();
                this.formGroup.controls.changed.disable();
            }
        });

        // check if edit a group
        if (this.data.tags.length > 0) {
            let enabled = { value: null, valid: true };
            let changed = { value: null, valid: true };
            let interval = { value: null, valid: true };
            let format = { value: null, valid: true };
            for (let i = 0; i < this.data.tags.length; i++) {
                if (!this.data.tags[i].daq) {
                    continue;
                }
                let daq = <TagDaq>this.data.tags[i].daq;
                if (!enabled.value) {
                    enabled.value = daq.enabled;
                } else if (enabled.value !== daq.enabled) {
                    enabled.valid = false;
                }
                if (!changed.value) {
                    changed.value = daq.changed;
                } else if (changed.value !== daq.changed) {
                    changed.valid = false;
                }
                if (!interval.value) {
                    interval.value = daq.interval;
                } else if (interval.value !== daq.interval) {
                    interval.valid = false;
                }
                if (!format.value) {
                    format.value = this.data.tags[i].format;
                } else if (format.value !== this.data.tags[i].format) {
                    format.valid = false;
                }
            }
            if (enabled.valid && enabled.value !== null) {
                this.formGroup.patchValue({enabled: enabled.value});
            }
            if (changed.valid && changed.value !== null) {
                this.formGroup.patchValue({changed: changed.value});
            }
            if (interval.valid && interval.value) {
                this.formGroup.patchValue({interval: interval.value});
            }
            if (format.valid && format.value) {
                this.formGroup.patchValue({format: format.value});
            }
        }
    }

    onNoClick(): void {
        this.dialogRef.close();
    }

    onOkClick(): void {
        this.dialogRef.close({
            daq: new TagDaq(
                this.formGroup.value.enabled,
                this.formGroup.value.changed,
                this.formGroup.value.interval
            ),
            format: this.formGroup.value.format
        });
    }
}

export interface ITagOption {
    daq: TagDaq;
<<<<<<< HEAD
    format: string;
=======
    format: number;
>>>>>>> 075bde05
}<|MERGE_RESOLUTION|>--- conflicted
+++ resolved
@@ -21,11 +21,7 @@
             interval: [{value: 60, disabled: true}, [Validators.required, Validators.min(1)]],
             changed: [{value: false, disabled: true}],
             enabled: [false],
-<<<<<<< HEAD
-            format: [null]
-=======
             format: [Validators.required, Validators.min(0)]
->>>>>>> 075bde05
         });
 
         this.formGroup.controls.enabled.valueChanges.subscribe(enabled => {
@@ -103,9 +99,5 @@
 
 export interface ITagOption {
     daq: TagDaq;
-<<<<<<< HEAD
-    format: string;
-=======
     format: number;
->>>>>>> 075bde05
 }