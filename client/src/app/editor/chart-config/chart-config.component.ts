/* eslint-disable @angular-eslint/component-class-suffix */
import { Component, OnInit, ViewChild } from '@angular/core';
import { MatLegacyDialog as MatDialog, MatLegacyDialogRef as MatDialogRef } from '@angular/material/legacy-dialog';
import { MatLegacySelectionList as MatSelectionList } from '@angular/material/legacy-list';

import { TranslateService } from '@ngx-translate/core';
import { ProjectService } from '../../_services/project.service';

import { Utils } from '../../_helpers/utils';
import { Device, DevicesUtils, Tag } from '../../_models/device';
import { Chart, ChartLine } from '../../_models/chart';
import { ConfirmDialogComponent } from '../../gui-helpers/confirm-dialog/confirm-dialog.component';
import { EditNameComponent } from '../../gui-helpers/edit-name/edit-name.component';
import { DeviceTagSelectionComponent, DeviceTagSelectionData } from '../../device/device-tag-selection/device-tag-selection.component';
import { ChartLineAndInterpolationsType, ChartLinePropertyComponent } from './chart-line-property/chart-line-property.component';

@Component({
  selector: 'app-chart-config',
  templateUrl: './chart-config.component.html',
  styleUrls: ['./chart-config.component.css']
})
export class ChartConfigComponent implements OnInit {

    @ViewChild(MatSelectionList, {static: false}) selTags: MatSelectionList;

    selectedChart = <Chart>{ id: null, name: null, lines: [] };
    selectedDevice = { id: null, name: null, tags: []};
    data = <IDataChartConfig>{ charts: [], devices: [] };
    defaultColor = Utils.defaultColor;
    lineColor = Utils.lineColor;

    lineInterpolationType = [{ text: 'chart.config-interpo-linear', value: 0 }, { text: 'chart.config-interpo-stepAfter', value: 1 },
                    { text: 'chart.config-interpo-stepBefore', value: 2 }, { text: 'chart.config-interpo-spline', value: 3 }];

    constructor(
        public dialog: MatDialog,
        public dialogRef: MatDialogRef<ChartConfigComponent>,
        private translateService: TranslateService,
        private projectService: ProjectService) {
            this.loadData();
    }

    ngOnInit() {
        for (let i = 0; i < this.lineInterpolationType.length; i++) {
            this.lineInterpolationType[i].text = this.translateService.instant(this.lineInterpolationType[i].text);
        }
    }

    loadData() {
        this.data.charts = JSON.parse(JSON.stringify(this.projectService.getCharts()));
        this.data.devices = [];
        let devices = this.projectService.getDevices();
        Object.values(devices).forEach(device => {
            let devicobj = Object.assign({}, <Device>device);
            devicobj.tags = (<Device>device).tags;
            this.data.devices.push(devicobj);
        });
    }

    onNoClick(): void {
        this.dialogRef.close();
    }

    onOkClick(): void {
        this.projectService.setCharts(this.data.charts);
        this.dialogRef.close(<IDataChartResult> { charts: this.data.charts, selected: this.selectedChart });
    }

    onRemoveChart(index: number) {
        let msg = '';
        this.translateService.get('msg.chart-remove', { value: this.data.charts[index].name }).subscribe((txt: string) => { msg = txt; });
        let dialogRef = this.dialog.open(ConfirmDialogComponent, {
            data: { msg: msg },
            position: { top: '60px' }
        });
        dialogRef.afterClosed().subscribe(result => {
            if (result) {
                this.data.charts.splice(index, 1);
                this.selectedChart = { id: null, name: null, lines: [] };
            }
        });
    }

    onSelectChart(item: Chart) {
        this.selectedChart = item;
    }

    isChartSelected(item: Chart) {
        if (item === this.selectedChart) {
            return 'mychips-selected';
        }
    }

    onEditChart(chart: Chart) {
        let title = 'dlg.item-title';
        let label = 'dlg.item-name';
        let error = 'dlg.item-name-error';
        let exist = this.data.charts.map((c) => { if (!chart || chart.name !== c.name) {return c.name;} });
        this.translateService.get(title).subscribe((txt: string) => { title = txt; });
        this.translateService.get(label).subscribe((txt: string) => { label = txt; });
        this.translateService.get(error).subscribe((txt: string) => { error = txt; });
        let dialogRef = this.dialog.open(EditNameComponent, {
            position: { top: '60px' },
            data: { name: (chart) ? chart.name : '', title: title, label: label, exist: exist, error: error }
        });
        dialogRef.afterClosed().subscribe(result => {
            if (result && result.name && result.name.length > 0) {
                if (chart) {
                    chart.name = result.name;
                } else {
                    let chart = <Chart>{ id: Utils.getShortGUID(), name: result.name, lines: [] };
                    this.data.charts.push(chart);
                    this.onSelectChart(chart);
                }
            }
        });
    }

    onAddChartLine(chart: Chart) {
        let dialogRef = this.dialog.open(DeviceTagSelectionComponent, {
            disableClose: true,
            position: { top: '60px' },
            data: <DeviceTagSelectionData> {
                variableId: null,
                multiSelection: true
            }
        });

        dialogRef.afterClosed().subscribe((result) => {
            if (result) {
                let tagsId = [];
                if (result.variablesId) {
                    tagsId = result.variablesId;
                } else if (result.variableId) {
                    tagsId.push(result.variableId);
                }
                tagsId.forEach(id => {
                    let device = DevicesUtils.getDeviceFromTagId(this.data.devices, id);
                    let tag = DevicesUtils.getTagFromTagId([device], id);
                    if (tag) {
                        let exist = chart.lines.find(line => line.id === tag.id);
                        if (!exist) {
                            const myCopiedObject: ChartLine = {id: tag.id, name: this.getTagLabel(tag), device: device.name, color: this.getNextColor(),
                                label: this.getTagLabel(tag), yaxis: 1 };
                            chart.lines.push(myCopiedObject);
                        }
                    }
                });
            }
        });
    }

    editChartLine(line: ChartLine) {
        let dialogRef = this.dialog.open(ChartLinePropertyComponent, {
            position: { top: '60px' },
            data: <ChartLineAndInterpolationsType>{
                id: line.id,
                device: line.device,
                name: line.name,
                label: line.label,
                color: line.color,
                yaxis: line.yaxis,
                lineInterpolation: line.lineInterpolation,
                fill: line.fill,
                lineInterpolationType: this.lineInterpolationType,
<<<<<<< HEAD
                strokezones: line.strokezones,
                fillzones: line.fillzones,
=======
                zones: line.zones,
>>>>>>> e3528966
            }
        });
        dialogRef.afterClosed().subscribe((result: ChartLine) => {
            if (result) {
                line.label = result.label;
                line.color = result.color;
                line.yaxis = result.yaxis;
                line.lineInterpolation = result.lineInterpolation;
                line.fill = result.fill;
<<<<<<< HEAD
                line.strokezones = result.strokezones;
                line.fillzones = result.fillzones;
=======
                line.zones = result.zones;
>>>>>>> e3528966
            }
        });
    }

    removeChartLine(tag) {
        for (let i = 0; i < this.selectedChart.lines.length; i++) {
            if (this.selectedChart.lines[i].id === tag.id) {
                this.selectedChart.lines.splice(i, 1);
                break;
            }
        }
    }

    getTagLabel(tag) {
        if (tag.label) {
            return tag.label;
        } else {
            return tag.name;
        }
    }

    getDeviceTagName(line: ChartLine) {
        let devices = this.data.devices.filter(x => x.name === line.device);
        if (devices && devices.length > 0) {
            let tags = Object.values<Tag>(devices[0].tags);
            for (let i = 0; i < tags.length; i++) {
                if (line.id === tags[i].id) {
                    return this.getTagLabel(tags[i]);
                }
            }
        }
        return '';
    }

    getNextColor() {
        for (let x = 0; x < this.lineColor.length; x++) {
            let found = false;
            if (this.selectedChart.lines) {
                for (let i = 0; i < this.selectedChart.lines.length; i++) {
                    if (this.selectedChart.lines[i].color === this.lineColor[x]) {
                        found = true;
                    }
                }
            }
            if (!found) {
                return this.lineColor[x];
            }
        }
        return Utils.lineColor[0];
    }

    getLineInterpolationName(line: ChartLine) {
        let type = this.lineInterpolationType.find((type) => type.value === line.lineInterpolation);
        if (type) {
            return type.text;
        }
        return '';
    }
}

interface IDataChartConfig {
    charts: Chart[];
    devices: Device[];
}

export interface IDataChartResult {
    charts: Chart[];
    selected: Chart;
}<|MERGE_RESOLUTION|>--- conflicted
+++ resolved
@@ -163,12 +163,7 @@
                 lineInterpolation: line.lineInterpolation,
                 fill: line.fill,
                 lineInterpolationType: this.lineInterpolationType,
-<<<<<<< HEAD
-                strokezones: line.strokezones,
-                fillzones: line.fillzones,
-=======
                 zones: line.zones,
->>>>>>> e3528966
             }
         });
         dialogRef.afterClosed().subscribe((result: ChartLine) => {
@@ -178,12 +173,7 @@
                 line.yaxis = result.yaxis;
                 line.lineInterpolation = result.lineInterpolation;
                 line.fill = result.fill;
-<<<<<<< HEAD
-                line.strokezones = result.strokezones;
-                line.fillzones = result.fillzones;
-=======
                 line.zones = result.zones;
->>>>>>> e3528966
             }
         });
     }
