<form [formGroup]="formGroup" class="container">
    <h1 mat-dialog-title class="dialog-title" mat-dialog-draggable>{{'chart.config-lines' | translate}}</h1>
    <mat-icon (click)="onNoClick()" class="dialog-close-btn">clear</mat-icon>
    <div mat-dialog-content>
        <div class="my-form-field block-input">
            <span>{{'chart.config-line-name' | translate}}</span>
            <input formControlName="name" type="text">
        </div>
        <div class="my-form-field block-input mt10">
            <span>{{'chart.config-line-label' | translate}}</span>
            <input formControlName="label" type="text">
        </div>
        <div class="block mt10">
            <div class="my-form-field" style="width: 140px;">
                <span>{{'chart.config-line-yaxis' | translate}}</span>
                <mat-select formControlName="yaxis">
                    <mat-option *ngFor="let yaxis of chartAxesType" [value]="yaxis">
                        {{ yaxis }}
                    </mat-option>
                </mat-select>
            </div>
            <div class="my-form-field ml20" style="width: 140px">
                <span>{{'chart.config-line-interpolation' | translate}}</span>
                <mat-select formControlName="lineInterpolation">
                    <mat-option *ngFor="let interpo of data.lineInterpolationType" [value]="interpo.value">
                        {{ interpo.text }}
                    </mat-option>
                </mat-select>
            </div>
        </div>
        <div class="block mt10">
            <div class="my-form-field slider-field color-field">
                <span>{{'chart.config-line-color' | translate}}</span>
                <input [(colorPicker)]="data.color" [cpAlphaChannel]="'always'" class="input-color" [style.background]="data.color" [cpPresetColors]="defaultColor"
                    [cpOKButton]="true" [cpCancelButton]="true" [cpCancelButtonClass]="'cpCancelButtonClass'" [cpCancelButtonText]="'Cancel'" [cpOKButtonText]="'OK'"
                    [cpOKButtonClass]="'cpOKButtonClass'" style="padding: 8px 0 0 0; width: 88px" [cpPosition]="'right'" />
            </div>
            <div class="my-form-field slider-field color-field" style="padding-left: 10px;">
                <span>{{'chart.config-line-fill' | translate}}</span>
                <input [(colorPicker)]="data.fill" [cpAlphaChannel]="'always'" class="input-color" [style.background]="data.fill" [cpPresetColors]="defaultColor"
                    [cpOKButton]="true" [cpCancelButton]="true" [cpCancelButtonClass]="'cpCancelButtonClass'" [cpCancelButtonText]="'Cancel'" [cpOKButtonText]="'OK'"
                    [cpOKButtonClass]="'cpOKButtonClass'" style="padding: 8px 0 0 0; width: 88px" [cpPosition]="'right'" />
            </div>
        </div>
       <div class="block mt10">
            <div class="my-form-field ml20">
<<<<<<< HEAD
                <button mat-icon-button (click)="onAddStrokeZone()">
=======
                <button mat-icon-button (click)="onAddZone()">
>>>>>>> e3528966
                    {{'chart.config-line-add-zone' | translate}}
                    <mat-icon>add_circle_outline</mat-icon>
                </button>
            </div>
        </div>


        <div class="my-form-field block-zones mt10">
            <div *ngFor="let zone of data.strokezones; index as i" class="ml10 mt5">
                <div class="my-form-field">
                    <span>{{'bag.property-min' | translate}}</span>
                    <input numberOnly [(ngModel)]="zone.min" [ngModelOptions]="{ standalone: true }" style="width: 60px" type="number">
                </div>
                <div class="my-form-field ml10">
                    <span>{{'bag.property-max' | translate}}</span>
                    <input numberOnly [(ngModel)]="zone.max" [ngModelOptions]="{ standalone: true }" style="width: 60px" type="number">
                </div>
                <div class="my-form-field ml20">
                    <span>{{'bag.property-color' | translate}}</span>
<<<<<<< HEAD
                    <input [cpDialogDisplay]="'popup'" [(colorPicker)]="zone.color" [cpAlphaChannel]="'always'" class="input-color"
                        [style.background]="zone.color" [cpPresetColors]="defaultColor" [cpOKButton]="true" [cpCancelButton]="true"
=======
                    <input [cpDialogDisplay]="'popup'" [(colorPicker)]="zone.stroke" [cpAlphaChannel]="'always'" class="input-color"
                        [style.background]="zone.stroke" [cpPresetColors]="defaultColor" [cpOKButton]="true" [cpCancelButton]="true"
                        [cpCancelButtonClass]="'cpCancelButtonClass'" [cpCancelButtonText]="'Cancel'" [cpOKButtonText]="'OK'" [cpOKButtonClass]="'cpOKButtonClass'"
                        style="width: 58px" [cpPosition]="'top'" />
                </div>
                <div class="my-form-field ml10">
                    <span>{{'bag.property-fill' | translate}}</span>
                    <input [cpDialogDisplay]="'popup'" [(colorPicker)]="zone.fill" [cpAlphaChannel]="'always'" class="input-color"
                        [style.background]="zone.fill" [cpPresetColors]="defaultColor" [cpOKButton]="true" [cpCancelButton]="true"
>>>>>>> e3528966
                        [cpCancelButtonClass]="'cpCancelButtonClass'" [cpCancelButtonText]="'Cancel'" [cpOKButtonText]="'OK'" [cpOKButtonClass]="'cpOKButtonClass'"
                        style="width: 58px" [cpPosition]="'top'" />
                </div>
                <div class="my-form-field" style="line-height: 40px;">
<<<<<<< HEAD
                    <button mat-icon-button (click)="onRemoveStrokeZone(i)" class="remove">
=======
                    <button mat-icon-button (click)="onRemoveZone(i)" class="remove">
>>>>>>> e3528966
                        <mat-icon>clear</mat-icon>
                    </button>
                </div>
            </div>
        </div>

        <div class="block mt10">
            <div class="my-form-field ml20">
                <button mat-icon-button (click)="onAddFillZone()">
                    {{'chart.config-fill-add-zone' | translate}}
                    <mat-icon>add_circle_outline</mat-icon>
                </button>
            </div>
        </div>


        <div class="my-form-field block-zones mt10">
            <div *ngFor="let zone of data.fillzones; index as i" class="ml10 mt5">
                <div class="my-form-field">
                    <span>{{'bag.property-min' | translate}}</span>
                    <input numberOnly [(ngModel)]="zone.min" [ngModelOptions]="{ standalone: true }" style="width: 60px" type="number">
                </div>
                <div class="my-form-field ml10">
                    <span>{{'bag.property-max' | translate}}</span>
                    <input numberOnly [(ngModel)]="zone.max" [ngModelOptions]="{ standalone: true }" style="width: 60px" type="number">
                </div>
                <div class="my-form-field ml20">
                    <span>{{'bag.property-color' | translate}}</span>
                    <input [cpDialogDisplay]="'popup'" [(colorPicker)]="zone.color" [cpAlphaChannel]="'always'" class="input-color"
                        [style.background]="zone.color" [cpPresetColors]="defaultColor" [cpOKButton]="true" [cpCancelButton]="true"
                        [cpCancelButtonClass]="'cpCancelButtonClass'" [cpCancelButtonText]="'Cancel'" [cpOKButtonText]="'OK'" [cpOKButtonClass]="'cpOKButtonClass'"
                        style="width: 58px" [cpPosition]="'top'" />
                </div>
                <div class="my-form-field" style="line-height: 40px;">
                    <button mat-icon-button (click)="onRemoveFillZone(i)" class="remove">
                        <mat-icon>clear</mat-icon>
                    </button>
                </div>
            </div>
        </div>
    </div>
    <div mat-dialog-actions class="dialog-action">
        <button mat-raised-button (click)="onNoClick()">{{'dlg.cancel' | translate}}</button>
        <button mat-raised-button color="primary" (click)="onOkClick()" cdkFocusInitial>{{'dlg.ok' | translate}}</button>
    </div>
</form><|MERGE_RESOLUTION|>--- conflicted
+++ resolved
@@ -44,11 +44,7 @@
         </div>
        <div class="block mt10">
             <div class="my-form-field ml20">
-<<<<<<< HEAD
-                <button mat-icon-button (click)="onAddStrokeZone()">
-=======
                 <button mat-icon-button (click)="onAddZone()">
->>>>>>> e3528966
                     {{'chart.config-line-add-zone' | translate}}
                     <mat-icon>add_circle_outline</mat-icon>
                 </button>
@@ -68,10 +64,6 @@
                 </div>
                 <div class="my-form-field ml20">
                     <span>{{'bag.property-color' | translate}}</span>
-<<<<<<< HEAD
-                    <input [cpDialogDisplay]="'popup'" [(colorPicker)]="zone.color" [cpAlphaChannel]="'always'" class="input-color"
-                        [style.background]="zone.color" [cpPresetColors]="defaultColor" [cpOKButton]="true" [cpCancelButton]="true"
-=======
                     <input [cpDialogDisplay]="'popup'" [(colorPicker)]="zone.stroke" [cpAlphaChannel]="'always'" class="input-color"
                         [style.background]="zone.stroke" [cpPresetColors]="defaultColor" [cpOKButton]="true" [cpCancelButton]="true"
                         [cpCancelButtonClass]="'cpCancelButtonClass'" [cpCancelButtonText]="'Cancel'" [cpOKButtonText]="'OK'" [cpOKButtonClass]="'cpOKButtonClass'"
@@ -81,51 +73,11 @@
                     <span>{{'bag.property-fill' | translate}}</span>
                     <input [cpDialogDisplay]="'popup'" [(colorPicker)]="zone.fill" [cpAlphaChannel]="'always'" class="input-color"
                         [style.background]="zone.fill" [cpPresetColors]="defaultColor" [cpOKButton]="true" [cpCancelButton]="true"
->>>>>>> e3528966
                         [cpCancelButtonClass]="'cpCancelButtonClass'" [cpCancelButtonText]="'Cancel'" [cpOKButtonText]="'OK'" [cpOKButtonClass]="'cpOKButtonClass'"
                         style="width: 58px" [cpPosition]="'top'" />
                 </div>
                 <div class="my-form-field" style="line-height: 40px;">
-<<<<<<< HEAD
-                    <button mat-icon-button (click)="onRemoveStrokeZone(i)" class="remove">
-=======
                     <button mat-icon-button (click)="onRemoveZone(i)" class="remove">
->>>>>>> e3528966
-                        <mat-icon>clear</mat-icon>
-                    </button>
-                </div>
-            </div>
-        </div>
-
-        <div class="block mt10">
-            <div class="my-form-field ml20">
-                <button mat-icon-button (click)="onAddFillZone()">
-                    {{'chart.config-fill-add-zone' | translate}}
-                    <mat-icon>add_circle_outline</mat-icon>
-                </button>
-            </div>
-        </div>
-
-
-        <div class="my-form-field block-zones mt10">
-            <div *ngFor="let zone of data.fillzones; index as i" class="ml10 mt5">
-                <div class="my-form-field">
-                    <span>{{'bag.property-min' | translate}}</span>
-                    <input numberOnly [(ngModel)]="zone.min" [ngModelOptions]="{ standalone: true }" style="width: 60px" type="number">
-                </div>
-                <div class="my-form-field ml10">
-                    <span>{{'bag.property-max' | translate}}</span>
-                    <input numberOnly [(ngModel)]="zone.max" [ngModelOptions]="{ standalone: true }" style="width: 60px" type="number">
-                </div>
-                <div class="my-form-field ml20">
-                    <span>{{'bag.property-color' | translate}}</span>
-                    <input [cpDialogDisplay]="'popup'" [(colorPicker)]="zone.color" [cpAlphaChannel]="'always'" class="input-color"
-                        [style.background]="zone.color" [cpPresetColors]="defaultColor" [cpOKButton]="true" [cpCancelButton]="true"
-                        [cpCancelButtonClass]="'cpCancelButtonClass'" [cpCancelButtonText]="'Cancel'" [cpOKButtonText]="'OK'" [cpOKButtonClass]="'cpOKButtonClass'"
-                        style="width: 58px" [cpPosition]="'top'" />
-                </div>
-                <div class="my-form-field" style="line-height: 40px;">
-                    <button mat-icon-button (click)="onRemoveFillZone(i)" class="remove">
                         <mat-icon>clear</mat-icon>
                     </button>
                 </div>
