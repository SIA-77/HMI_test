<<<<<<< HEAD
/* tslint:disable:no-unused-variable */

import { TestBed, inject, waitForAsync } from '@angular/core/testing';
=======
import { TestBed, inject } from '@angular/core/testing';
>>>>>>> 90babaf1
import { AuthService } from './auth.service';

describe('Service: Auth', () => {
  beforeEach(() => {
    TestBed.configureTestingModule({
      providers: [AuthService]
    });
  });

  it('should ...', inject([AuthService], (service: AuthService) => {
    expect(service).toBeTruthy();
  }));
});<|MERGE_RESOLUTION|>--- conflicted
+++ resolved
@@ -1,10 +1,4 @@
-<<<<<<< HEAD
-/* tslint:disable:no-unused-variable */
-
-import { TestBed, inject, waitForAsync } from '@angular/core/testing';
-=======
 import { TestBed, inject } from '@angular/core/testing';
->>>>>>> 90babaf1
 import { AuthService } from './auth.service';
 
 describe('Service: Auth', () => {
