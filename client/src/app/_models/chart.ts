
export class Chart {
    id: string;
    name: string;
    lines: ChartLine[];
}

export class ChartLine {
    device: string;
    id: string;
    name: string;
    label: string;
    color: string;
    fill?: string;
    yaxis: number;
    lineInterpolation?: number;
<<<<<<< HEAD
    strokezones?: ChartLineZone[];
    fillzones?: ChartLineZone[];
=======
    zones?: ChartLineZone[];
>>>>>>> e3528966
}

export interface ChartLineZone {
    min: number;
    max: number;
<<<<<<< HEAD
    color: string;
=======
    stroke: string;
    fill: string;
>>>>>>> e3528966
}

export enum ChartViewType {
    realtime1 = 'realtime1',
    history = 'history',
    custom = 'custom'
}

export enum ChartRangeType {
    last8h = 'chart.rangetype-last8h',
    last1d = 'chart.rangetype-last1d',
    last3d = 'chart.rangetype-last3d',
    last1w = 'chart.rangetype-last1w'
}

export enum ChartLegendMode {
    always = 'chart.legend-always',
    follow = 'chart.legend-follow',
    bottom = 'chart.legend-bottom',
    // onmouseover = 'chart.legend-onmouseover',
    never = 'chart.legend-never'
}

export class ChartRangeConverter {
    static ChartRangeToHours(crt: ChartRangeType) {
        let types = Object.keys(ChartRangeType);
        if (crt === types[0]) {         // ChartRangeType.last8h) {
            return 8;
        } else if (crt === types[1]) {  // ChartRangeType.last1d) {
            return 24;
        } else if (crt === types[2]) {  // ChartRangeType.last3d) {
            return 24 * 3;
        } else if (crt === types[3]) {  // ChartRangeType.last1w) {
            return 24 * 7;
        }
        return 0;
    }
}<|MERGE_RESOLUTION|>--- conflicted
+++ resolved
@@ -14,23 +14,14 @@
     fill?: string;
     yaxis: number;
     lineInterpolation?: number;
-<<<<<<< HEAD
-    strokezones?: ChartLineZone[];
-    fillzones?: ChartLineZone[];
-=======
     zones?: ChartLineZone[];
->>>>>>> e3528966
 }
 
 export interface ChartLineZone {
     min: number;
     max: number;
-<<<<<<< HEAD
-    color: string;
-=======
     stroke: string;
     fill: string;
->>>>>>> e3528966
 }
 
 export enum ChartViewType {
