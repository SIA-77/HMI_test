--- conflicted
+++ resolved
@@ -97,14 +97,13 @@
         name: '$enableDevice', text: 'script.sys-fnc-enableDevice-text', tooltip: 'script.sys-fnc-enableDevice-tooltip', params: [false, false], paramsText: 'script.sys-fnc-enableDevice-params'
     },
     {
-<<<<<<< HEAD
         name: '$getDeviceProperty', text: 'script.sys-fnc-getDeviceProperty-text', tooltip: 'script.sys-fnc-getDeviceProperty-tooltip', params: [false], paramsText: 'script.sys-fnc-getDeviceProperty-params'
     },
     {
         name: '$setDeviceProperty', text: 'script.sys-fnc-setDeviceProperty-text', tooltip: 'script.sys-fnc-setDeviceProperty-tooltip', params: [false, false], paramsText: 'script.sys-fnc-setDeviceProperty-params'
-=======
+    },
+    {
         name: '$getDevice', text: 'script.sys-fnc-getDevice-text', tooltip: 'script.sys-fnc-getDevice-tooltip', params: [false, false], paramsText: 'script.sys-fnc-getDevice-params'
->>>>>>> c039604b
     },
     {
         name: '$invokeObject', text: 'script.sys-fnc-invokeObject-text', tooltip: 'script.sys-fnc-invokeObject-tooltip', params: [false, false, false], paramsText: 'script.sys-fnc-invokeObject-params'
