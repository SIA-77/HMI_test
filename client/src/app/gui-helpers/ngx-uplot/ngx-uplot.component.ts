--- conflicted
+++ resolved
@@ -376,8 +376,6 @@
         };
     }
 
-<<<<<<< HEAD
-=======
     getColorForValue(ranges: ChartLineZone[], value: number): string {
         // Sort ranges by the min value (just in case)
         const sortedRanges = ranges.sort((a, b) => a.min - b.min);
@@ -396,7 +394,6 @@
         return 'red';  // Or any other default color you prefer
     }
 
->>>>>>> 24e7ac3a
     scaleGradient(u, scaleKey, ori, scaleStops, discrete = false) {
         let scale = u.scales[scaleKey];
 
@@ -452,12 +449,9 @@
             x1 = maxStopPos;
         }
 
-<<<<<<< HEAD
-=======
         if (Number.isNaN(y0) || Number.isNaN(y1)) {
             return null;
         }
->>>>>>> 24e7ac3a
         let grd = this.uplot.ctx.createLinearGradient(x0, y0, x1, y1);
 
         let prevColor;
