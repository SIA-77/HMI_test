/* eslint-disable @angular-eslint/component-selector */
import { Component, OnInit, OnDestroy, ElementRef, ViewChild, Input } from '@angular/core';
import { Utils } from '../../_helpers/utils';

import { Series, Options, Legend } from './uPlot';
import { ChartLineZone } from '../../_models/chart';

declare const uPlot: any;
declare const placement: any;

@Component({
    selector: 'ngx-uplot',
    templateUrl: './ngx-uplot.component.html',
    styleUrls: ['./ngx-uplot.component.css']
})
export class NgxUplotComponent implements OnInit, OnDestroy {

    @Input() public id: string;
    @Input() public options: NgxOptions;
    @ViewChild('graph', {static: true}) public graph: ElementRef;


    readonly lineInterpolations = {
        linear: 0,
        stepAfter: 1,
        stepBefore: 2,
        spline: 3,
    };

    rawData = false;
    overlay: any;
    uplot: any;
    data: number[][];
    get xSample() { return this.rawData ? [2, 7] : [new Date().getTime() / 1000 - 1, new Date().getTime() / 1000]; };     // start and sample x time
    sampleData = [this.xSample, [35, 71]];

    private getShortTimeFormat(min: boolean = true) {
        if (this.options && this.options.timeFormat === 'hh_mm_ss_AA') {
            if (min) {return '{h}:{mm} {AA}';}
            return '{h} {AA}';
        }
        if (min) {return '{HH}:{mm}';}
        return '{HH}';
    }

    private xTimeFormat = { hh_mm_ss: '{HH}:{mm}:{ss}', hh_mm_ss_AA: '{h}:{mm}:{ss} {AA}' };
    private xDateFormat = { };

    private checkDateFormat() {
        this.xDateFormat = {
            YYYY_MM_DD: {
                legendDate: '{YYYY}/{MM}/{DD}',
                values: [
                    // tick incr default: year (3600 * 24 * 365), month(3600 * 24 * 28), day(3600 * 24), hour, min, sec, mode
                    [31536000, '{YYYY}', null, null, null, null, null, null, 1],
                    [2419200, '{MMM}', '\n{YYYY}', null, null, null, null, null, 1],
                    [86400, '{DD}/{MM}', '\n{YYYY}', null, null, null, null, null, 1],
                    [3600, '' + this.getShortTimeFormat(false), '\n{YYYY}/{MM}/{DD}', null, '\n{DD}/{MM}', null, null, null, 1],
                    [60, '' + this.getShortTimeFormat(), '\n{YYYY}/{MM}/{DD}', null, '\n{DD}/{MM}', null, null, null, 1],
                    [1, '{mm}:{ss}', '\n{YYYY}/{MM}/{DD} ' + this.getShortTimeFormat(), null, '\n{DD}/{MM} ' + this.getShortTimeFormat(), null, '\n' + this.getShortTimeFormat(), null, 1],
                    [0.001, ':{ss}.{fff}', '\n{YYYY}/{MM}/{DD} ' + this.getShortTimeFormat(), null, '\n{DD}/{MM} ' + this.getShortTimeFormat(), null, '\n' + this.getShortTimeFormat(), null, 1]]
            },
            MM_DD_YYYY: {
                legendDate: '{MM}/{DD}/{YYYY}',
                values: [
                    // tick incr default: year (3600 * 24 * 365), month(3600 * 24 * 28), day(3600 * 24), hour, min, sec, mode
                    [31536000, '{YYYY}', null, null, null, null, null, null, 1],
                    [2419200, '{MMM}', '\n{YYYY}', null, null, null, null, null, 1],
                    [86400, '{MM}/{DD}', '\n{YYYY}', null, null, null, null, null, 1],
                    [3600, '' + this.getShortTimeFormat(false), '\n{MM}/{DD}/{YYYY}', null, '\n{MM}/{DD}', null, null, null, 1],
                    [60, '' + this.getShortTimeFormat(), '\n{MM}/{DD}/{YYYY}', null, '\n{MM}/{DD}', null, null, null, 1],
                    [1, '{mm}:{ss}', '\n{MM}/{DD}/{YYYY} ' + this.getShortTimeFormat(), null, '\n{MM}/{DD} ' + this.getShortTimeFormat(), null, '\n' + this.getShortTimeFormat(), null, 1],
                    [0.001, ':{ss}.{fff}', '\n{MM}/{DD}/{YYYY} ' + this.getShortTimeFormat(), null, '\n{MM}/{DD} ' + this.getShortTimeFormat(), null, '\n' + this.getShortTimeFormat(), null, 1]]
            },
            DD_MM_YYYY: {
                legendDate: '{DD}/{MM}/{YYYY}',
                values: [
                    // tick incr default: year (3600 * 24 * 365), month(3600 * 24 * 28), day(3600 * 24), hour, min, sec, mode
                    [31536000, '{YYYY}', null, null, null, null, null, null, 1],
                    [2419200, '{MMM}', '\n{YYYY}', null, null, null, null, null, 1],
                    [86400, '{DD}/{MM}', '\n{YYYY}', null, null, null, null, null, 1],
                    [3600, '' + this.getShortTimeFormat(false), '\n{DD}/{MM}/{YYYY}', null, '\n{DD}/{MM}', null, null, null, 1],
                    [60, '' + this.getShortTimeFormat(), '\n{DD}/{MM}/{YYYY}', null, '\n{DD}/{MM}', null, null, null, 1],
                    [1, '{mm}:{ss}', '\n{DD}/{MM}/{YYYY} ' + this.getShortTimeFormat(), null, '\n{DD}/{MM} ' + this.getShortTimeFormat(), null, '\n' + this.getShortTimeFormat(), null, 1],
                    [0.001, ':{ss}.{fff}', '\n{DD}/{MM}/{YYYY} ' + this.getShortTimeFormat(), null, '\n{DD}/{MM} ' + this.getShortTimeFormat(), null, '\n' + this.getShortTimeFormat(), null, 1]]
            },
            MM_DD_YY: {
                legendDate: '{MM}/{DD}/{YY}',
                values: [
                    // tick incr default: year (3600 * 24 * 365), month(3600 * 24 * 28), day(3600 * 24), hour, min, sec, mode
                    [31536000, '{YYYY}', null, null, null, null, null, null, 1],
                    [2419200, '{MMM}', '\n{YYYY}', null, null, null, null, null, 1],
                    [86400, '{MM}/{DD}', '\n{YYYY}', null, null, null, null, null, 1],
                    [3600, '' + this.getShortTimeFormat(false), '\n{MM}/{DD}/{YY}', null, '\n{MM}/{DD}', null, null, null, 1],
                    [60, '' + this.getShortTimeFormat(), '\n{MM}/{DD}/{YY}', null, '\n{MM}/{DD}', null, null, null, 1],
                    [1, '{mm}:{ss}', '\n{MM}/{DD}/{YY} ' + this.getShortTimeFormat(), null, '\n{MM}/{DD} ' + this.getShortTimeFormat(), null, '\n' + this.getShortTimeFormat(), null, 1],
                    [0.001, ':{ss}.{fff}', '\n{MM}/{DD}/{YY} ' + this.getShortTimeFormat(), null, '\n{MM}/{DD} ' + this.getShortTimeFormat(), null, '\n' + this.getShortTimeFormat(), null, 1]]
            },
            DD_MM_YY: {
                legendDate: '{DD}/{MM}/{YY}',
                values: [
                    // tick incr default: year (3600 * 24 * 365), month(3600 * 24 * 28), day(3600 * 24), hour, min, sec, mode
                    [31536000, '{YYYY}', null, null, null, null, null, null, 1],
                    [2419200, '{MMM}', '\n{YYYY}', null, null, null, null, null, 1],
                    [86400, '{DD}/{MM}', '\n{YYYY}', null, null, null, null, null, 1],
                    [3600, '' + this.getShortTimeFormat(false), '\n{DD}/{MM}/{YY}', null, '\n{DD}/{MM}', null, null, null, 1],
                    [60, '' + this.getShortTimeFormat(), '\n{DD}/{MM}/{YY}', null, '\n{DD}/{MM}', null, null, null, 1],
                    [1, '{mm}:{ss}', '\n{DD}/{MM}/{YY} ' + this.getShortTimeFormat(), null, '\n{DD}/{MM} ' + this.getShortTimeFormat(), null, '\n' + this.getShortTimeFormat(), null, 1],
                    [0.001, ':{ss}.{fff}', '\n{DD}/{MM}/{YY} ' + this.getShortTimeFormat(), null, '\n{DD}/{MM} ' + this.getShortTimeFormat(), null, '\n' + this.getShortTimeFormat(), null, 1]]
            },
        };
    }

    fmtDate = uPlot.fmtDate('{DD}/{MM}/{YY} {HH}:{mm}:{ss}');

    sampleSerie = [
        {
            value: (self, rawValue) => this.fmtDate(new Date(rawValue * 1e3))
        },
        {
            // initial toggled state (optional)
            show: true,
            spanGaps: false,
            // // in-legend display
            label: 'Serie',
            value: (self, rawValue) => rawValue?.toFixed(this.options.decimalsPrecision),
            // // series style
            stroke: 'red',
            width: 1,
            fill: 'rgba(255, 0, 0, 0.3)',
            dash: [10, 5],
        }
    ];

    defOptions: Options = {
        title: 'Default Chart',
        id: 'defchart',
        class: 'my-chart',
        width: 800,
        height: 600,
        legend: { show: true, width: 1 },
        scales: {
            x: {
                time: true,
            },
        },
        series: this.sampleSerie,
        cursor: {
            dataIdx: (self, seriesIdx, hoveredIdx, cursorXVal) => this._proximityIndex(self, seriesIdx, hoveredIdx, cursorXVal),
        },
    };
    languageLabels = { time: 'Time', serie: 'Serie', title: 'Title' };
    constructor() { }

    ngOnInit() {
        this.options = this.defOptions;
        this.uplot = new uPlot(this.defOptions, this.sampleData, this.graph.nativeElement);
    }

    ngOnDestroy() {
        try {
            this.uplot.destroy();
            if (this.overlay.parentNode) {
                this.overlay.parentNode.removeChild(this.overlay);
            }
        } catch (e) {
            console.error(e);
        }
    }

    resize(height?, width?) {
        let chart = this.graph.nativeElement;
        if (!height) {
            height = chart.clientHeight;
        }
        if (!width) {
            width = chart.clientWidth;
        }
        this.uplot.setSize({height: height, width: width});
        // this.uplot.redraw(false, true);
    }

    init(options?: ChartOptions, rawData?: boolean) {
        this.data = [[]];
        this.rawData = rawData;
        if (!Utils.isNullOrUndefined(options?.rawData)) {
            this.rawData = options.rawData;
        }
        if (options) {
            this.options = options;
            if (!options.id) {
                this.data = this.sampleData;
                this.options.series = this.sampleSerie;
            } else {
                // this.data = this.sampleData;
                this.data = [this.xSample];
            }
        }
        let opt = this.options || this.defOptions;
        opt.cursor = this.defOptions.cursor;
        if (this.uplot) {
            this.uplot.destroy();
        }
        // set x axis format (date/time)
        this.checkDateFormat();
        if (this.options.dateFormat && this.xDateFormat[this.options.dateFormat] && this.options.timeFormat && this.xTimeFormat[this.options.timeFormat]) {
            this.fmtDate = uPlot.fmtDate(this.xDateFormat[this.options.dateFormat].legendDate + ' ' + this.xTimeFormat[this.options.timeFormat]);
            if (this.rawData) {
                this.options.axes[0].values = (self, rawValue) => rawValue;
            } else {
                this.options.axes[0].values = this.xDateFormat[this.options.dateFormat].values;
            }
        }
        this.sampleSerie[1].label = this.languageLabels.serie;
        if (this.options.series.length > 0) {
            this.options.series[0].value = (self, rawValue) => this.rawData ? rawValue : this.fmtDate(new Date(rawValue * 1e3));
            this.options.series[0].label = this.languageLabels.time;
        }
        if (this.options.axes.length > 0) {
            if (this.options.axes[0].label) {
                this.options.series[0].label = this.options.axes[0].label;
            } else {
                this.options.axes[0].label = this.languageLabels.time;
            }
        }
        if (!this.options.title) {
            this.options.title = this.languageLabels.title;
        }
        this.options.scales = {
            1: { range: [Utils.isNumeric(options.scaleY1min) ? options.scaleY1min : null, Utils.isNumeric(options.scaleY1max) ? options.scaleY1max : null] },
            2: { range: [Utils.isNumeric(options.scaleY2min) ? options.scaleY2min : null, Utils.isNumeric(options.scaleY2max) ? options.scaleY2max : null] },
            3: { range: [Utils.isNumeric(options.scaleY3min) ? options.scaleY3min : null, Utils.isNumeric(options.scaleY3max) ? options.scaleY3max : null] },
            4: { range: [Utils.isNumeric(options.scaleY4min) ? options.scaleY4min : null, Utils.isNumeric(options.scaleY4max) ? options.scaleY4max : null] },
        };
        // if (Utils.isNumeric(options.scaleY1min) || Utils.isNumeric(options.scaleY1max)) {
            // this.options.scales['4'] = {
            //     range: [Utils.isNumeric(options.scaleY1min) ? options.scaleY1min : null, Utils.isNumeric(options.scaleY1max) ? options.scaleY1max : null]
            // };
        // }
        // set plugins
        opt.plugins = (this.options.tooltip && this.options.tooltip.show) ? [this.tooltipPlugin()] : [];

        this.uplot = new uPlot(opt, this.data, this.graph.nativeElement);
    }

    setOptions(options: Options) {
        this.options = options;
        this.init(this.options, this.rawData);
    }

    addSerie(index: number, attribute: Series) {
        this.data.push([null,null]);
        if (attribute.lineInterpolation === this.lineInterpolations.stepAfter) {
            attribute.paths = uPlot.paths.stepped({ align: 1 });
        } else if (attribute.lineInterpolation === this.lineInterpolations.stepBefore) {
            attribute.paths = uPlot.paths.stepped({ align: -1 });
        } else if (attribute.lineInterpolation === this.lineInterpolations.spline) {
            attribute.paths = uPlot.paths.spline();
        }
        this.uplot.addSeries(attribute, index);
        this.uplot.setData(this.data);
    }

    setSample() {
        let sample = [this.xSample];
        for (let i = 0; i < this.uplot.series.length; i++) {
            sample.push([Math.floor(Math.random() * 20), Math.floor(Math.random() * 30)]);
        }
        this.setData(sample);
    }

    setData(data = [[]]) {
        this.data = data;
        this.uplot.setData(this.data);
    }

    addData(data = [[]]) {
        for (var index = 0; index < data.length; index++) {
            this.data[index] = this.data[index].concat(data[index]);
        }
        this.uplot.setData(this.data);
    }

    setXScala(min: number, max: number) {
        this.uplot.setScale('x', { min: min, max: max });
    }

	addValue(index, x, y, size) {
        let xpos = this.data[0].indexOf(x);
        if (xpos < 0) {
            this.data[0].push(x);
            for (let i = 0; i < this.data.length; i++) {

                if (i === index) {
                    this.data[i].push(y);
                } else if (i) {
                    this.data[i].push(null);
                }
            }
        } else {
            this.data[index][xpos] = y;
        }
        // remove data out of size
        let min = x - size;
        while (this.data[0][0] < min) {
            for (let i = 0; i < this.data.length; i++) {
                this.data[i].shift();
            }
        }
        this.uplot.setData(this.data);
    }

    redraw(flag: boolean = false) {
        this.uplot.redraw(flag);
    }

    checkAxisOptions() {

    }

    tooltipPlugin(opts: any = null) {
        let over, bound, bLeft, bTop;
        function syncBounds() {
            let bbox = over.getBoundingClientRect();
            bLeft = bbox.left;
            bTop = bbox.top;
        }

        this.overlay = document.createElement('div');
        let overlay = this.overlay;
        overlay.id = 'overlay';
        overlay.style.display = 'none';
        overlay.style.position = 'absolute';
        document.body.appendChild(overlay);

        return {
            hooks: {
                init: u => {
                    over = u.root.querySelector('.u-over');

                    bound = over;
                    //	bound = document.body;

                    over.onmouseenter = () => {
                        overlay.style.display = 'block';
                    };

                    over.onmouseleave = () => {
                        overlay.style.display = 'none';
                    };
                },
                setSize: u => {
                    syncBounds();
                },
                setCursor: u => {
                    const { left, top, idx } = u.cursor;
                    const x = u.data[0][idx];
                    const anchor = { left: left + bLeft, top: top + bTop };
                    const time = this.fmtDate(new Date(x * 1e3));
                    const xdiv = `<div class="ut-head">${u.series[0].label}: ${this.rawData ? x : time}</div>`;
                    let series = '';
                    for (let i = 1; i < u.series.length; i++) {
                        let value = 0;
                        const chartLineZones: ChartLineZone[] = [
                            { min: -35, max: -15, color: 'green' },
                            { min: -15, max: 0, color: 'blue' },    //Change this with Chartline object to fetch the array of strokezone and fillzone to pdate color based on configured zones instead of a constant.
                            { min: 0, max: 10, color: 'red' },
                            { min: 11, max: 20, color: 'blue' },
                            { min: 21, max: 30, color: 'green' },
                        ];
                        try {
                            var ydx = this._proximityIndex(u, i, idx, x); 
                            if (!isNaN(u.data[i][ydx])) {
                                value = u.data[i][ydx];
                               
                            }
                        } catch { }
                        const strokecolor = this.getColorForValue(chartLineZones, value);
                        const fillcolor = this.getColorForValue(chartLineZones, value);
                        series = series + `<div class="ut-serie"><div class="ut-marker" style="border-color: ${strokecolor} ; background: ${fillcolor};"></div>${u.series[i].label}: <div class="ut-value">${value}</div></div>`;
                        
                        
                    }
                    overlay.innerHTML = xdiv + series;// + `${x},${y} at ${Math.round(left)},${Math.round(top)}`;
                    placement(overlay, anchor, 'right', 'start', { bound });
                }
            }
        };
    }

    getColorForValue(ranges: ChartLineZone[], value: number): string {
        // Sort ranges by the min value (just in case)
        const sortedRanges = ranges.sort((a, b) => a.min - b.min);
<<<<<<< HEAD
    
        // Iterate through the sorted ranges to find the corresponding color for the value
        for (let i = 0; i < sortedRanges.length; i++) {
            const range = sortedRanges[i];
    
            // Check if the value falls within the range
            if (value >= range.min && value <= range.max) {
                return range.color;  // Return the corresponding color
            }
        }
    
        // If no range was found for the value, return a default color (base color)
        return 'red';  // Or any other default color you prefer
    }
      
=======

        // Iterate through the sorted ranges to find the corresponding color for the value
        for (let i = 0; i < sortedRanges.length; i++) {
            const range = sortedRanges[i];

            // Check if the value falls within the range
            if (value >= range.min && value <= range.max) {
                return range.stroke;  // Return the corresponding color
            }
        }

        // If no range was found for the value, return a default color (base color)
        return 'red';  // Or any other default color you prefer
    }

>>>>>>> e3528966
    scaleGradient(u, scaleKey, ori, scaleStops, discrete = false) {
        let scale = u.scales[scaleKey];

        // we want the stop below or at the scaleMax
        // and the stop below or at the scaleMin, else the stop above scaleMin
        let minStopIdx;
        let maxStopIdx;

        for (let i = 0; i < scaleStops.length; i++) {
            let stopVal = scaleStops[i][0];

            if (stopVal <= scale.min || minStopIdx == null) {
                minStopIdx = i;
            }

            maxStopIdx = i;

            if (stopVal >= scale.max) {
                break;
            }
        }

        if (minStopIdx == maxStopIdx) {
            return scaleStops[minStopIdx][1];
        }

        let minStopVal = scaleStops[minStopIdx][0];
        let maxStopVal = scaleStops[maxStopIdx][0];

        if (minStopVal == -Infinity) {
            minStopVal = scale.min;
        }

        if (maxStopVal == Infinity) {
            maxStopVal = scale.max;
        }

        let minStopPos = u.valToPos(minStopVal, scaleKey, true);
        let maxStopPos = u.valToPos(maxStopVal, scaleKey, true);

        let range = minStopPos - maxStopPos;

        let x0, y0, x1, y1;

        if (ori == 1) {
            x0 = x1 = 0;
            y0 = minStopPos;
            y1 = maxStopPos;
        }
        else {
            y0 = y1 = 0;
            x0 = minStopPos;
            x1 = maxStopPos;
        }

        let grd = this.uplot.ctx.createLinearGradient(x0, y0, x1, y1);

        let prevColor;

        for (let i = minStopIdx; i <= maxStopIdx; i++) {
            let s = scaleStops[i];

            let stopPos = i == minStopIdx ? minStopPos : i == maxStopIdx ? maxStopPos : u.valToPos(s[0], scaleKey, true);
            let pct = (minStopPos - stopPos) / range;

            if (discrete && i > minStopIdx) {
                grd.addColorStop(pct, prevColor);
            }
            grd.addColorStop(pct, prevColor = s[1]);
        }

        return grd;
    }

    _proximityIndex(self, seriesIdx, hoveredIdx, cursorXVal) {
        let hoverProximityPx = 30;
        let seriesData = self.data[seriesIdx];
        if (seriesData[hoveredIdx] == null) {
            let nonNullLft = null,
                nonNullRgt = null,
                i;

            i = hoveredIdx;
            while (nonNullLft == null && i-- > 0) {
                if (seriesData[i] != null)
                    {nonNullLft = i;}
            }

            i = hoveredIdx;
            while (nonNullRgt == null && i++ < seriesData.length) {
                if (seriesData[i] != null)
                    {nonNullRgt = i;}
            }

            let xVals = self.data[0];

            let curPos = self.valToPos(cursorXVal, 'x');
            let rgtPos = nonNullRgt == null ?  Infinity : self.valToPos(xVals[nonNullRgt], 'x');
            let lftPos = nonNullLft == null ? -Infinity : self.valToPos(xVals[nonNullLft], 'x');

            let lftDelta = curPos - lftPos;
            let rgtDelta = rgtPos - curPos;

            if (lftDelta <= rgtDelta) {
                if (lftDelta <= hoverProximityPx)
                    {hoveredIdx = nonNullLft;}
            }
            else {
                if (rgtDelta <= hoverProximityPx)
                    {hoveredIdx = nonNullRgt;}
            }
        }

        return hoveredIdx;
    }
}

export interface NgxOptions extends Options {

    decimalsPrecision?: number;
    tooltip?: Legend;
    dateFormat?: string;
    timeFormat?: string;
}

export interface ChartOptions extends NgxOptions {
    /** chart panel size, with from toolbar to legend */
    panel?: { height: number; width: number };
    /** when true, null data values will not cause line breaks, Series.spanGaps */
    connectSeparatedPoints?: boolean;

    titleHeight?: number;
    axisLabelFontSize?: number;
    axisLabelWidth?: number;
    labelsDivWidth?: number;
    axisLineColor?: string;
    axisLabelColor?: string;
    gridLineColor?: string;
    axisLabelX?: string;
    axisLabelY1?: string;
    scaleY1min?: number;
    scaleY1max?: number;
    axisLabelY2?: string;
    scaleY2min?: number;
    scaleY2max?: number;
    axisLabelY3?: string;
    scaleY3min?: number;
    scaleY3max?: number;
    axisLabelY4?: string;
    scaleY4min?: number;
    scaleY4max?: number;

    fontFamily?: string;
    legendFontSize?: number;
    colorBackground?: string;
    legendBackground?: string;
    legendMode?: string;
    realtime?: number;
    lastRange?: string;
    hideToolbar?: boolean;
    refreshInterval?: number;
    loadOldValues?: boolean;

    scriptId?: string;
    rawData?: boolean;
}

export interface NgxSeries extends Series {
}<|MERGE_RESOLUTION|>--- conflicted
+++ resolved
@@ -360,26 +360,14 @@
                     const xdiv = `<div class="ut-head">${u.series[0].label}: ${this.rawData ? x : time}</div>`;
                     let series = '';
                     for (let i = 1; i < u.series.length; i++) {
-                        let value = 0;
-                        const chartLineZones: ChartLineZone[] = [
-                            { min: -35, max: -15, color: 'green' },
-                            { min: -15, max: 0, color: 'blue' },    //Change this with Chartline object to fetch the array of strokezone and fillzone to pdate color based on configured zones instead of a constant.
-                            { min: 0, max: 10, color: 'red' },
-                            { min: 11, max: 20, color: 'blue' },
-                            { min: 21, max: 30, color: 'green' },
-                        ];
+                        let value = '';
                         try {
-                            var ydx = this._proximityIndex(u, i, idx, x); 
+                            var ydx = this._proximityIndex(u, i, idx, x);
                             if (!isNaN(u.data[i][ydx])) {
                                 value = u.data[i][ydx];
-                               
                             }
                         } catch { }
-                        const strokecolor = this.getColorForValue(chartLineZones, value);
-                        const fillcolor = this.getColorForValue(chartLineZones, value);
-                        series = series + `<div class="ut-serie"><div class="ut-marker" style="border-color: ${strokecolor} ; background: ${fillcolor};"></div>${u.series[i].label}: <div class="ut-value">${value}</div></div>`;
-                        
-                        
+                        series = series + `<div class="ut-serie"><div class="ut-marker" style="border-color: ${u.series[i]._stroke}"></div>${u.series[i].label}: <div class="ut-value">${value}</div></div>`;
                     }
                     overlay.innerHTML = xdiv + series;// + `${x},${y} at ${Math.round(left)},${Math.round(top)}`;
                     placement(overlay, anchor, 'right', 'start', { bound });
@@ -391,27 +379,10 @@
     getColorForValue(ranges: ChartLineZone[], value: number): string {
         // Sort ranges by the min value (just in case)
         const sortedRanges = ranges.sort((a, b) => a.min - b.min);
-<<<<<<< HEAD
-    
+
         // Iterate through the sorted ranges to find the corresponding color for the value
         for (let i = 0; i < sortedRanges.length; i++) {
             const range = sortedRanges[i];
-    
-            // Check if the value falls within the range
-            if (value >= range.min && value <= range.max) {
-                return range.color;  // Return the corresponding color
-            }
-        }
-    
-        // If no range was found for the value, return a default color (base color)
-        return 'red';  // Or any other default color you prefer
-    }
-      
-=======
-
-        // Iterate through the sorted ranges to find the corresponding color for the value
-        for (let i = 0; i < sortedRanges.length; i++) {
-            const range = sortedRanges[i];
 
             // Check if the value falls within the range
             if (value >= range.min && value <= range.max) {
@@ -423,7 +394,6 @@
         return 'red';  // Or any other default color you prefer
     }
 
->>>>>>> e3528966
     scaleGradient(u, scaleKey, ori, scaleStops, discrete = false) {
         let scale = u.scales[scaleKey];
 
