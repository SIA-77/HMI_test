--- conflicted
+++ resolved
@@ -1,11 +1,4 @@
-<<<<<<< HEAD
-/* tslint:disable:no-unused-variable */
 import { ComponentFixture, TestBed, waitForAsync } from '@angular/core/testing';
-import { By } from '@angular/platform-browser';
-import { DebugElement } from '@angular/core';
-=======
-import { async, ComponentFixture, TestBed } from '@angular/core/testing';
->>>>>>> 90babaf1
 
 import { AlarmListComponent } from './alarm-list.component';
 
